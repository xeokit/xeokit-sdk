--- conflicted
+++ resolved
@@ -1,10 +1,6 @@
 {
   "name": "@xeokit/xeokit-sdk",
-<<<<<<< HEAD
-  "version": "2.6.87-rc1-no-las",
-=======
   "version": "2.6.90",
->>>>>>> aad7ea26
   "description": "3D BIM IFC Viewer SDK for AEC engineering applications. Open Source JavaScript Toolkit based on pure WebGL for top performance, real-world coordinates and full double precision",
   "module": "./dist/xeokit-sdk.es.js",
   "main": "./dist/xeokit-sdk.cjs.js",
