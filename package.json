{
  "name": "@xeokit/xeokit-sdk",
<<<<<<< HEAD
  "version": "2.2.5-beta-4",
=======
  "version": "2.2.5-performance-textures-beta-2",
>>>>>>> f6a6f4ce
  "description": "Web Programming Toolkit for 3D/2D BIM and AEC Graphics",
  "module": "/dist/xeokit-sdk.es.js",
  "main": "/dist/xeokit-sdk.cjs.js",
  "types": "./types/index.d.ts",
  "scripts": {
    "build": "rollup --config rollup.config.js; rollup --config rollup.minified.config.js; cp node_modules/web-ifc/web-ifc.wasm dist/.",
    "test": "percy exec -- node ./snapshots.js",
    "docs": "rm -Rf ./docs/*; ./node_modules/.bin/esdoc",
    "typedocs": "rm -Rf ./docs/*; typedoc --tsconfig tsconfig.json",
    "publish": "npm publish --access public"
  },
  "repository": {
    "type": "git",
    "url": "git+https://github.com/xeokit/xeokit-sdk.git"
  },
  "keywords": [
    "webgl",
    "javascript",
    "xeokit",
    "xeolabs",
    "ifc",
    "bcf",
    "bim",
    "gis",
    "cad",
    "buildingsmart",
    "openbim",
    "opensource",
    "solidworks",
    "gltf",
    "3dxml",
    "obj",
    "stl",
    "laz",
    "las",
    "pointcloud",
    "3d-viewer"
  ],
  "author": "Lindsay Kay",
  "license": "See LICENSE.txt",
  "bugs": {
    "url": "https://github.com/xeokit/xeokit-sdk/issues"
  },
  "homepage": "https://xeokit.io",
  "dependencies": {
    "@loaders.gl/core": "^3.0.13",
    "@loaders.gl/las": "^3.0.13",
<<<<<<< HEAD
    "web-ifc": "0.0.30"
=======
    "@loaders.gl/gltf": "^3.0.13",
    "@loaders.gl/draco": "^3.0.13"
>>>>>>> f6a6f4ce
  },
  "devDependencies": {
    "@babel/cli": "^7.15.7",
    "@babel/core": "^7.15.5",
    "@babel/plugin-transform-modules-commonjs": "^7.15.4",
    "@babel/preset-env": "^7.15.6",
    "@percy/script": "^1.1.0",
    "babel": "^6.23.0",
    "babel-jest": "^27.2.2",
    "babel-plugin-transform-es2015-modules-commonjs": "^6.26.2",
    "esdoc": "^1.0.4",
    "esdoc-custom-theme": "^1.4.2",
    "esdoc-publish-html-plugin": "^1.1.0",
    "esdoc-standard-plugin": "^1.0.0",
    "eslint": "^5.16.0",
    "http-server": "^0.12.3",
    "jest": "^27.2.2",
    "jest-webgl-canvas-mock": "^0.2.3",
    "parse5": "^6.0.1",
    "rollup": "^2.46.0",
    "rollup-plugin-node-resolve": "^5.2.0",
    "rollup-plugin-terser": "^7.0.2",
    "typedoc": "^0.22.13"
  },
  "files": [
    "/dist",
    "/types"
  ]
}<|MERGE_RESOLUTION|>--- conflicted
+++ resolved
@@ -1,10 +1,6 @@
 {
   "name": "@xeokit/xeokit-sdk",
-<<<<<<< HEAD
-  "version": "2.2.5-beta-4",
-=======
-  "version": "2.2.5-performance-textures-beta-2",
->>>>>>> f6a6f4ce
+  "version": "2.3.0-beta-1",
   "description": "Web Programming Toolkit for 3D/2D BIM and AEC Graphics",
   "module": "/dist/xeokit-sdk.es.js",
   "main": "/dist/xeokit-sdk.cjs.js",
@@ -52,12 +48,9 @@
   "dependencies": {
     "@loaders.gl/core": "^3.0.13",
     "@loaders.gl/las": "^3.0.13",
-<<<<<<< HEAD
+    "@loaders.gl/gltf": "^3.0.13",
+    "@loaders.gl/draco": "^3.0.13",
     "web-ifc": "0.0.30"
-=======
-    "@loaders.gl/gltf": "^3.0.13",
-    "@loaders.gl/draco": "^3.0.13"
->>>>>>> f6a6f4ce
   },
   "devDependencies": {
     "@babel/cli": "^7.15.7",
