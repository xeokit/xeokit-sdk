{
  "name": "@xeokit/xeokit-sdk",
  "version": "2.3.9",
  "description": "Web Programming Toolkit for 3D/2D BIM and AEC Graphics",
<<<<<<< HEAD
  "module": "src/index.js",
  "main": "src/index.js",
=======
  "module": "./dist/xeokit-sdk.es.js",
  "main": "./dist/xeokit-sdk.cjs.js",
>>>>>>> 466cb94b
  "types": "./types/index.d.ts",
  "scripts": {
    "build": "rollup --config rollup.config.js; rollup --config rollup.minified.config.js; cp node_modules/web-ifc/web-ifc.wasm dist/.",
    "test": "percy exec -- node ./snapshots.js",
    "docs": "rm -Rf ./docs/*; ./node_modules/.bin/esdoc",
    "typedocs": "rm -Rf ./docs/*; typedoc --tsconfig tsconfig.json",
    "publish": "npm publish --access public"
  },
  "repository": {
    "type": "git",
    "url": "git+https://github.com/xeokit/xeokit-sdk.git"
  },
  "keywords": [
    "webgl",
    "webgl2",
    "javascript",
    "xeokit",
    "xeolabs",
    "creoox",
    "ifc",
    "bcf",
    "bim",
    "gis",
    "cad",
    "buildingsmart",
    "openbim",
    "opensource",
    "solidworks",
    "gltf",
    "3dxml",
    "obj",
    "stl",
    "laz",
    "las",
    "pointcloud",
    "3d-viewer"
  ],
  "author": "Lindsay Kay",
  "license": "See LICENSE.txt",
  "bugs": {
    "url": "https://github.com/xeokit/xeokit-sdk/issues"
  },
  "homepage": "https://xeokit.io",
  "dependencies": {
    "@loaders.gl/core": "^3.2.6",
    "@loaders.gl/gltf": "^3.2.6",
    "@loaders.gl/las": "^3.2.6",
    "web-ifc": "^0.0.35"
  },
  "devDependencies": {
    "@babel/core": "^7.18.6",
    "@babel/preset-env": "^7.18.6",
    "@rollup/plugin-babel": "^5.3.1",
    "@rollup/plugin-node-resolve": "^13.2.1",
    "esdoc": "^1.1.0",
    "esdoc-custom-theme": "^1.4.2",
    "esdoc-publish-html-plugin": "^1.1.2",
    "esdoc-standard-plugin": "^1.0.0",
    "eslint": "^8.13.0",
    "parse5": "^7.0.0",
    "rollup": "^2.70.2",
    "rollup-plugin-terser": "^7.0.2",
    "typedoc": "^0.22.15"
  },
  "files": [
    "/src",
    "/dist",
    "/types"
  ]
}<|MERGE_RESOLUTION|>--- conflicted
+++ resolved
@@ -2,13 +2,8 @@
   "name": "@xeokit/xeokit-sdk",
   "version": "2.3.9",
   "description": "Web Programming Toolkit for 3D/2D BIM and AEC Graphics",
-<<<<<<< HEAD
   "module": "src/index.js",
   "main": "src/index.js",
-=======
-  "module": "./dist/xeokit-sdk.es.js",
-  "main": "./dist/xeokit-sdk.cjs.js",
->>>>>>> 466cb94b
   "types": "./types/index.d.ts",
   "scripts": {
     "build": "rollup --config rollup.config.js; rollup --config rollup.minified.config.js; cp node_modules/web-ifc/web-ifc.wasm dist/.",
