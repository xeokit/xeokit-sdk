import {Marker} from "../../viewer/scene/marker/Marker.js";
import {Wire} from "../lib/html/Wire.js";
import {Dot} from "../lib/html/Dot.js";
import {Label} from "../lib/html/Label.js";
import {math} from "../../viewer/scene/math/math.js";
import {Component} from "../../viewer/scene/Component.js";


var distVec3 = math.vec3();

const lengthWire = (x1, y1, x2, y2) => {
    var a = x1 - x2;
    var b = y1 - y2;
    return Math.sqrt(a * a + b * b);
};

/**
 * @desc Measures the distance between two 3D points.
 *
 * See {@link DistanceMeasurementsPlugin} for more info.
 */
class DistanceMeasurement extends Component {

    /**
     * @private
     */
    constructor(plugin, cfg = {}) {

        super(plugin.viewer.scene, cfg);

        /**
         * The {@link DistanceMeasurementsPlugin} that owns this DistanceMeasurement.
         * @type {DistanceMeasurementsPlugin}
         */
        this.plugin = plugin;

        this._container = cfg.container;
        if (!this._container) {
            throw "config missing: container";
        }

        this._eventSubs = {};

        var scene = this.plugin.viewer.scene;

        this._originMarker = new Marker(scene, cfg.origin);
        this._targetMarker = new Marker(scene, cfg.target);

        this._originWorld = math.vec3();
        this._targetWorld = math.vec3();

        this._wp = new Float64Array(24);
        this._vp = new Float64Array(24);
        this._pp = new Float64Array(24);
        this._cp = new Int16Array(8);

        this._xAxisLabelCulled = false;
        this._yAxisLabelCulled = false;
        this._zAxisLabelCulled = false;

        this._color = cfg.color || this.plugin.defaultColor;

        this._originDot = new Dot(this._container, {
            fillColor: this._color,
            zIndex: plugin.zIndex !== undefined ? plugin.zIndex + 1: undefined
        });

        this._targetDot = new Dot(this._container, {
            fillColor: this._color,
            zIndex: plugin.zIndex !== undefined ? plugin.zIndex + 1: undefined
        });

        this._lengthWire = new Wire(this._container, {
            color: this._color,
            thickness: 2,
            zIndex: plugin.zIndex
        });

        this._xAxisWire = new Wire(this._container, {
            color: "red",
            thickness: 1,
            zIndex: plugin.zIndex
        });

        this._yAxisWire = new Wire(this._container, {
            color: "green",
            thickness: 1,
            zIndex: plugin.zIndex
        });

        this._zAxisWire = new Wire(this._container, {
            color: "blue",
            thickness: 1,
            zIndex: plugin.zIndex
        });

        this._lengthLabel = new Label(this._container, {
            fillColor: this._color,
            prefix: "",
            text: "",
            zIndex: plugin.zIndex !== undefined ? plugin.zIndex + 2: undefined
        });

        this._xAxisLabel = new Label(this._container, {
            fillColor: "red",
            prefix: "X",
            text: "",
            zIndex: plugin.zIndex !== undefined ? plugin.zIndex + 2: undefined
        });

        this._yAxisLabel = new Label(this._container, {
            fillColor: "green",
            prefix: "Y",
            text: "",
            zIndex: plugin.zIndex !== undefined ? plugin.zIndex + 2: undefined
        });

        this._zAxisLabel = new Label(this._container, {
            fillColor: "blue",
            prefix: "Z",
            text: "",
            zIndex: plugin.zIndex !== undefined ? plugin.zIndex + 2: undefined
        });

        this._wpDirty = false;
        this._vpDirty = false;
        this._cpDirty = false;

        this._visible = false;
        this._originVisible = false;
        this._targetVisible = false;
        this._wireVisible = false;
        this._axisVisible = false;

        this._originMarker.on("worldPos", (value) => {
            this._originWorld.set(value || [0, 0, 0]);
            this._wpDirty = true;
            this._needUpdate(0); // No lag
        });

        this._targetMarker.on("worldPos", (value) => {
            this._targetWorld.set(value || [0, 0, 0]);
            this._wpDirty = true;
            this._needUpdate(0); // No lag
        });

        this._onViewMatrix = scene.camera.on("viewMatrix", () => {
            this._vpDirty = true;
            this._needUpdate(0); // No lag
        });

        this._onProjMatrix = scene.camera.on("projMatrix", () => {
            this._cpDirty = true;
            this._needUpdate();
        });

        this._onCanvasBoundary = scene.canvas.on("boundary", () => {
            this._cpDirty = true;
            this._needUpdate(0); // No lag
        });

        this._onMetricsUnits = scene.metrics.on("units", () => {
            this._cpDirty = true;
            this._needUpdate();
        });

        this._onMetricsScale = scene.metrics.on("scale", () => {
            this._cpDirty = true;
            this._needUpdate();
        });

        this._onMetricsOrigin = scene.metrics.on("origin", () => {
            this._cpDirty = true;
            this._needUpdate();
        });

        this.approximate = cfg.approximate;
        this.visible = cfg.visible;
        this.originVisible = cfg.originVisible;
        this.targetVisible = cfg.targetVisible;
        this.wireVisible = cfg.wireVisible;
        this.axisVisible = cfg.axisVisible;
    }

    _update() {

        if (!this._visible) {
            return;
        }

        const scene = this.plugin.viewer.scene;

        if (this._wpDirty) {

            this._wp[0] = this._originWorld[0];
            this._wp[1] = this._originWorld[1];
            this._wp[2] = this._originWorld[2];
            this._wp[3] = 1.0;

            this._wp[4] = this._targetWorld[0];
            this._wp[5] = this._originWorld[1];
            this._wp[6] = this._originWorld[2];
            this._wp[7] = 1.0;

            this._wp[8] = this._targetWorld[0];
            this._wp[9] = this._targetWorld[1];
            this._wp[10] = this._originWorld[2];
            this._wp[11] = 1.0;

            this._wp[12] = this._targetWorld[0];
            this._wp[13] = this._targetWorld[1];
            this._wp[14] = this._targetWorld[2];
            this._wp[15] = 1.0;

            this._wpDirty = false;
            this._vpDirty = true;
        }

        if (this._vpDirty) {

            math.transformPositions4(scene.camera.viewMatrix, this._wp, this._vp);

            this._vp[3] = 1.0;
            this._vp[7] = 1.0;
            this._vp[11] = 1.0;
            this._vp[15] = 1.0;

            this._vpDirty = false;
            this._cpDirty = true;
        }

        const near = -0.3;
        const vpz1 = this._originMarker.viewPos[2];
        const vpz2 = this._targetMarker.viewPos[2];

        if (vpz1 > near || vpz2 > near) {

            this._xAxisLabel.setVisible(false);
            this._yAxisLabel.setVisible(false);
            this._zAxisLabel.setVisible(false);
            this._lengthLabel.setVisible(false);

            this._xAxisWire.setVisible(false);
            this._yAxisWire.setVisible(false);
            this._zAxisWire.setVisible(false);
            this._lengthWire.setVisible(false);

            this._originDot.setVisible(false);
            this._targetDot.setVisible(false);

            return;
        }

        if (this._cpDirty) {

            math.transformPositions4(scene.camera.project.matrix, this._vp, this._pp);

            var pp = this._pp;
            var cp = this._cp;

            var canvas = scene.canvas.canvas;
            var offsets = canvas.getBoundingClientRect();
            const containerOffsets = this._container.getBoundingClientRect();
            var top = offsets.top - containerOffsets.top;
            var left = offsets.left - containerOffsets.left;
            var aabb = scene.canvas.boundary;
            var canvasWidth = aabb[2];
            var canvasHeight = aabb[3];
            var j = 0;

            const metrics = this.plugin.viewer.scene.metrics;
            const scale = metrics.scale;
            const units = metrics.units;
            const unitInfo = metrics.unitsInfo[units];
            const unitAbbrev = unitInfo.abbrev;

            for (var i = 0, len = pp.length; i < len; i += 4) {
                cp[j] = left + Math.floor((1 + pp[i + 0] / pp[i + 3]) * canvasWidth / 2);
                cp[j + 1] = top + Math.floor((1 - pp[i + 1] / pp[i + 3]) * canvasHeight / 2);
                j += 2;
            }

            this._originDot.setPos(cp[0], cp[1]);
            this._targetDot.setPos(cp[6], cp[7]);

            this._lengthWire.setStartAndEnd(cp[0], cp[1], cp[6], cp[7]);

            this._xAxisWire.setStartAndEnd(cp[0], cp[1], cp[2], cp[3]);
            this._yAxisWire.setStartAndEnd(cp[2], cp[3], cp[4], cp[5]);
            this._zAxisWire.setStartAndEnd(cp[4], cp[5], cp[6], cp[7]);

            this._lengthLabel.setPosOnWire(cp[0], cp[1], cp[6], cp[7]);
            this._xAxisLabel.setPosOnWire(cp[0], cp[1], cp[2], cp[3]);
            this._yAxisLabel.setPosOnWire(cp[2], cp[3], cp[4], cp[5]);
            this._zAxisLabel.setPosOnWire(cp[4], cp[5], cp[6], cp[7]);

            const tilde = this._approximate ? " ~ " : " = ";

            this._length = Math.abs(math.lenVec3(math.subVec3(this._targetWorld, this._originWorld, distVec3)))
            this._lengthLabel.setText(tilde + (this._length * scale).toFixed(2) + unitAbbrev);

            const xAxisCanvasLength = Math.abs(lengthWire(cp[0], cp[1], cp[2], cp[3]));
            const yAxisCanvasLength = Math.abs(lengthWire(cp[2], cp[3], cp[4], cp[5]));
            const zAxisCanvasLength = Math.abs(lengthWire(cp[4], cp[5], cp[6], cp[7]));

            const labelMinAxisLength = this.plugin.labelMinAxisLength;

            this._xAxisLabelCulled = (xAxisCanvasLength < labelMinAxisLength);
            this._yAxisLabelCulled = (yAxisCanvasLength < labelMinAxisLength);
            this._zAxisLabelCulled = (zAxisCanvasLength < labelMinAxisLength);

            if (!this._xAxisLabelCulled) {
<<<<<<< HEAD
                this._xAxisLabel.setText(Math.abs((this._targetWorld[0] - this._originWorld[0]) * scale).toFixed(2) + unitAbbrev);
=======
                this._xAxisLabel.setText(tilde + Math.abs((this._targetWorld[0] - this._originWorld[0]) * scale).toFixed(2) + unitAbbrev);
>>>>>>> 51d51588
                this._xAxisLabel.setVisible(this.axisVisible);
            } else {
                this._xAxisLabel.setVisible(false);
            }

            if (!this._yAxisLabelCulled) {
<<<<<<< HEAD
                this._yAxisLabel.setText(Math.abs((this._targetWorld[1] - this._originWorld[1]) * scale).toFixed(2) + unitAbbrev);
=======
                this._yAxisLabel.setText(tilde + Math.abs((this._targetWorld[1] - this._originWorld[1]) * scale).toFixed(2) + unitAbbrev);
>>>>>>> 51d51588
                this._yAxisLabel.setVisible(this.axisVisible);
            } else {
                this._yAxisLabel.setVisible(false);
            }

            if (!this._zAxisLabelCulled) {
<<<<<<< HEAD
                this._zAxisLabel.setText(Math.abs((this._targetWorld[2] - this._originWorld[2]) * scale).toFixed(2) + unitAbbrev);
=======
                this._zAxisLabel.setText(tilde + Math.abs((this._targetWorld[2] - this._originWorld[2]) * scale).toFixed(2) + unitAbbrev);
>>>>>>> 51d51588
                this._zAxisLabel.setVisible(this.axisVisible);
            } else {
                this._zAxisLabel.setVisible(false);
            }

            this._originDot.setVisible(this._visible && this._originVisible);
            this._targetDot.setVisible(this._visible && this._targetVisible);
            this._xAxisWire.setVisible(this.axisVisible);
            this._yAxisWire.setVisible(this.axisVisible);
            this._zAxisWire.setVisible(this.axisVisible);
            this._lengthWire.setVisible(this.wireVisible);
            this._lengthLabel.setVisible(this.wireVisible);

            this._cpDirty = false;
        }
    }

    /**
     * Sets whether this DistanceMeasurement indicates that its measurement is approximate.
     *
     * This is ````true```` by default.
     *
     * @type {Boolean}
     */
    set approximate(approximate) {
        approximate = approximate !== false;
        if (this._approximate === approximate) {
            return;
        }
        this._approximate = approximate;
        this._cpDirty = true;
        this._needUpdate(0);
    }

    /**
     * Gets whether this DistanceMeasurement indicates that its measurement is approximate.
     *
     * This is ````true```` by default.
     *
     * @type {Boolean}
     */
    get approximate() {
        return this._approximate;
    }
    
    /**
     * Gets the origin {@link Marker}.
     *
     * @type {Marker}
     */
    get origin() {
        return this._originMarker;
    }

    /**
     * Gets the target {@link Marker}.
     *
     * @type {Marker}
     */
    get target() {
        return this._targetMarker;
    }

    /**
     * Gets the World-space direct point-to-point distance between {@link DistanceMeasurement#origin} and {@link DistanceMeasurement#target}.
     *
     * @type {Number}
     */
    get length() {
        this._update();
        const scale = this.plugin.viewer.scene.metrics.scale;
        return this._length * scale;
    }

    get color() {
        return this._color;
    }

    set color(value) {
        this._color = value;
        this._originDot.setFillColor(value);
        this._targetDot.setFillColor(value);
        this._lengthWire.setColor(value);
        this._lengthLabel.setFillColor(value);
    }

    /**
     * Sets whether this DistanceMeasurement is visible or not.
     *
     * @type Boolean
     */
    set visible(value) {
        value = value !== undefined ? Boolean(value) : this.plugin.defaultVisible;
        this._visible = value;
        this._originDot.setVisible(this._visible && this._originVisible);
        this._targetDot.setVisible(this._visible && this._targetVisible);
        this._lengthWire.setVisible(this._visible && this._wireVisible);
        this._lengthLabel.setVisible(this._visible && this._wireVisible);
        var axisVisible = this._visible && this._axisVisible;
        this._xAxisWire.setVisible(axisVisible);
        this._yAxisWire.setVisible(axisVisible);
        this._zAxisWire.setVisible(axisVisible);
        this._xAxisLabel.setVisible(axisVisible && !this._xAxisLabelCulled);
        this._yAxisLabel.setVisible(axisVisible && !this._yAxisLabelCulled);
        this._zAxisLabel.setVisible(axisVisible && !this._zAxisLabelCulled);
    }

    /**
     * Gets whether this DistanceMeasurement is visible or not.
     *
     * @type Boolean
     */
    get visible() {
        return this._visible;
    }

    /**
     * Sets if the origin {@link Marker} is visible.
     *
     * @type {Boolean}
     */
    set originVisible(value) {
        value = value !== undefined ? Boolean(value) : this.plugin.defaultOriginVisible;
        this._originVisible = value;
        this._originDot.setVisible(this._visible && this._originVisible);
    }

    /**
     * Gets if the origin {@link Marker} is visible.
     *
     * @type {Boolean}
     */
    get originVisible() {
        return this._originVisible;
    }

    /**
     * Sets if the target {@link Marker} is visible.
     *
     * @type {Boolean}
     */
    set targetVisible(value) {
        value = value !== undefined ? Boolean(value) : this.plugin.defaultTargetVisible;
        this._targetVisible = value;
        this._targetDot.setVisible(this._visible && this._targetVisible);
    }

    /**
     * Gets if the target {@link Marker} is visible.
     *
     * @type {Boolean}
     */
    get targetVisible() {
        return this._targetVisible;
    }

    /**
     * Sets if the axis-aligned wires between {@link DistanceMeasurement#origin} and {@link DistanceMeasurement#target} are visible.
     *
     * @type {Boolean}
     */
    set axisVisible(value) {
        value = value !== undefined ? Boolean(value) : this.plugin.defaultAxisVisible;
        this._axisVisible = value;
        var axisVisible = this._visible && this._axisVisible;
        this._xAxisWire.setVisible(axisVisible);
        this._yAxisWire.setVisible(axisVisible);
        this._zAxisWire.setVisible(axisVisible);
        this._xAxisLabel.setVisible(axisVisible && !this._xAxisLabelCulled);
        this._yAxisLabel.setVisible(axisVisible && !this._yAxisLabelCulled);
        this._zAxisLabel.setVisible(axisVisible && !this._zAxisLabelCulled);
    }

    /**
     * Gets if the axis-aligned wires between {@link DistanceMeasurement#origin} and {@link DistanceMeasurement#target} are visible.
     *
     * @type {Boolean}
     */
    get axisVisible() {
        return this._axisVisible;
    }

    /**
     * Sets if the direct point-to-point wire between {@link DistanceMeasurement#origin} and {@link DistanceMeasurement#target} is visible.
     *
     * @type {Boolean}
     */
    set wireVisible(value) {
        value = value !== undefined ? Boolean(value) : this.plugin.defaultWireVisible;
        this._wireVisible = value;
        var wireVisible = this._visible && this._wireVisible;
        this._lengthLabel.setVisible(wireVisible);
        this._lengthWire.setVisible(wireVisible);
    }

    /**
     * Gets if the direct point-to-point wire between {@link DistanceMeasurement#origin} and {@link DistanceMeasurement#target} is visible.
     *
     * @type {Boolean}
     */
    get wireVisible() {
        return this._wireVisible;
    }

    /**
     * @private
     */
    destroy() {

        const scene = this.plugin.viewer.scene;
        const metrics = scene.metrics;

        if (this._onViewMatrix) {
            scene.camera.off(this._onViewMatrix);
        }
        if (this._onProjMatrix) {
            scene.camera.off(this._onProjMatrix);
        }
        if (this._onCanvasBoundary) {
            scene.canvas.off(this._onCanvasBoundary);
        }

        if (this._onMetricsUnits) {
            metrics.off(this._onMetricsUnits);
        }
        if (this._onMetricsScale) {
            metrics.off(this._onMetricsScale);
        }
        if (this._onMetricsOrigin) {
            metrics.off(this._onMetricsOrigin);
        }

        this._originDot.destroy();
        this._targetDot.destroy();
        this._xAxisWire.destroy();
        this._yAxisWire.destroy();
        this._zAxisWire.destroy();
        this._lengthLabel.destroy();
        this._xAxisLabel.destroy();
        this._yAxisLabel.destroy();
        this._zAxisLabel.destroy();
        this._lengthWire.destroy();

        super.destroy();
    }
}

export {DistanceMeasurement};<|MERGE_RESOLUTION|>--- conflicted
+++ resolved
@@ -310,33 +310,24 @@
             this._zAxisLabelCulled = (zAxisCanvasLength < labelMinAxisLength);
 
             if (!this._xAxisLabelCulled) {
-<<<<<<< HEAD
-                this._xAxisLabel.setText(Math.abs((this._targetWorld[0] - this._originWorld[0]) * scale).toFixed(2) + unitAbbrev);
-=======
+                //this._xAxisLabel.setText(Math.abs((this._targetWorld[0] - this._originWorld[0]) * scale).toFixed(2) + unitAbbrev);
                 this._xAxisLabel.setText(tilde + Math.abs((this._targetWorld[0] - this._originWorld[0]) * scale).toFixed(2) + unitAbbrev);
->>>>>>> 51d51588
                 this._xAxisLabel.setVisible(this.axisVisible);
             } else {
                 this._xAxisLabel.setVisible(false);
             }
 
             if (!this._yAxisLabelCulled) {
-<<<<<<< HEAD
-                this._yAxisLabel.setText(Math.abs((this._targetWorld[1] - this._originWorld[1]) * scale).toFixed(2) + unitAbbrev);
-=======
+                //this._yAxisLabel.setText(Math.abs((this._targetWorld[1] - this._originWorld[1]) * scale).toFixed(2) + unitAbbrev);
                 this._yAxisLabel.setText(tilde + Math.abs((this._targetWorld[1] - this._originWorld[1]) * scale).toFixed(2) + unitAbbrev);
->>>>>>> 51d51588
                 this._yAxisLabel.setVisible(this.axisVisible);
             } else {
                 this._yAxisLabel.setVisible(false);
             }
 
             if (!this._zAxisLabelCulled) {
-<<<<<<< HEAD
-                this._zAxisLabel.setText(Math.abs((this._targetWorld[2] - this._originWorld[2]) * scale).toFixed(2) + unitAbbrev);
-=======
+                //this._zAxisLabel.setText(Math.abs((this._targetWorld[2] - this._originWorld[2]) * scale).toFixed(2) + unitAbbrev);
                 this._zAxisLabel.setText(tilde + Math.abs((this._targetWorld[2] - this._originWorld[2]) * scale).toFixed(2) + unitAbbrev);
->>>>>>> 51d51588
                 this._zAxisLabel.setVisible(this.axisVisible);
             } else {
                 this._zAxisLabel.setVisible(false);
