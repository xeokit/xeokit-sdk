--- conflicted
+++ resolved
@@ -2968,7 +2968,6 @@
 
         this.scene._aabbDirty = true;
 
-<<<<<<< HEAD
         if (this._targetLodFps) {
             this.lodCullingManager = new LodCullingManager (
                 this,
@@ -2976,9 +2975,7 @@
                 this._targetLodFps
             );
         }
-=======
         this.finalized = true;
->>>>>>> 8ea08b65
     }
 
     _rebuildAABB() {
