// Some temporary vars to help avoid garbage collection

let doublePrecision = true;
let FloatArrayType = doublePrecision ? Float64Array : Float32Array;

const tempMat1 = new FloatArrayType(16);
const tempMat2 = new FloatArrayType(16);
const tempVec4 = new FloatArrayType(4);


/**
 * @private
 */
const math = {

    setDoublePrecisionEnabled(enable) {
        doublePrecision = enable;
        FloatArrayType = doublePrecision ? Float64Array : Float32Array;
    },

    getDoublePrecisionEnabled() {
        return doublePrecision;
    },

    MIN_DOUBLE: -Number.MAX_SAFE_INTEGER,
    MAX_DOUBLE: Number.MAX_SAFE_INTEGER,

    /**
     * The number of radiians in a degree (0.0174532925).
     * @property DEGTORAD
     * @type {Number}
     */
    DEGTORAD: 0.0174532925,

    /**
     * The number of degrees in a radian.
     * @property RADTODEG
     * @type {Number}
     */
    RADTODEG: 57.295779513,

    unglobalizeObjectId(modelId, globalId) {
        const idx = globalId.indexOf("#");
        return (idx === modelId.length && globalId.startsWith(modelId)) ? globalId.substring(idx + 1) : globalId;
    },

    globalizeObjectId(modelId, objectId) {
        return (modelId + "#" + objectId)
    },

    /**
     * Returns a new, uninitialized two-element vector.
     * @method vec2
     * @param [values] Initial values.
     * @static
     * @returns {Number[]}
     */
    vec2(values) {
        return new FloatArrayType(values || 2);
    },

    /**
     * Returns a new, uninitialized three-element vector.
     * @method vec3
     * @param [values] Initial values.
     * @static
     * @returns {Number[]}
     */
    vec3(values) {
        return new FloatArrayType(values || 3);
    },

    /**
     * Returns a new, uninitialized four-element vector.
     * @method vec4
     * @param [values] Initial values.
     * @static
     * @returns {Number[]}
     */
    vec4(values) {
        return new FloatArrayType(values || 4);
    },

    /**
     * Returns a new, uninitialized 3x3 matrix.
     * @method mat3
     * @param [values] Initial values.
     * @static
     * @returns {Number[]}
     */
    mat3(values) {
        return new FloatArrayType(values || 9);
    },

    /**
     * Converts a 3x3 matrix to 4x4
     * @method mat3ToMat4
     * @param mat3 3x3 matrix.
     * @param mat4 4x4 matrix
     * @static
     * @returns {Number[]}
     */
    mat3ToMat4(mat3, mat4 = new FloatArrayType(16)) {
        mat4[0] = mat3[0];
        mat4[1] = mat3[1];
        mat4[2] = mat3[2];
        mat4[3] = 0;
        mat4[4] = mat3[3];
        mat4[5] = mat3[4];
        mat4[6] = mat3[5];
        mat4[7] = 0;
        mat4[8] = mat3[6];
        mat4[9] = mat3[7];
        mat4[10] = mat3[8];
        mat4[11] = 0;
        mat4[12] = 0;
        mat4[13] = 0;
        mat4[14] = 0;
        mat4[15] = 1;
        return mat4;
    },

    /**
     * Returns a new, uninitialized 4x4 matrix.
     * @method mat4
     * @param [values] Initial values.
     * @static
     * @returns {Number[]}
     */
    mat4(values) {
        return new FloatArrayType(values || 16);
    },

    /**
     * Converts a 4x4 matrix to 3x3
     * @method mat4ToMat3
     * @param mat4 4x4 matrix.
     * @param mat3 3x3 matrix
     * @static
     * @returns {Number[]}
     */
    mat4ToMat3(mat4, mat3) { // TODO
        //return new FloatArrayType(values || 9);
    },

    /**
     * Converts a list of double-precision values to a list of high-part floats and a list of low-part floats.
     * @param doubleVals
     * @param floatValsHigh
     * @param floatValsLow
     */
    doublesToFloats(doubleVals, floatValsHigh, floatValsLow) {
        const floatPair = new FloatArrayType(2);
        for (let i = 0, len = doubleVals.length; i < len; i++) {
            math.splitDouble(doubleVals[i], floatPair);
            floatValsHigh[i] = floatPair[0];
            floatValsLow[i] = floatPair[1];
        }
    },

    /**
     * Splits a double value into two floats.
     * @param value
     * @param floatPair
     */
    splitDouble(value, floatPair) {
        const hi = FloatArrayType.from([value])[0];
        const low = value - hi;
        floatPair[0] = hi;
        floatPair[1] = low;
    },

    /**
     * Returns a new UUID.
     * @method createUUID
     * @static
     * @return string The new UUID
     */
    createUUID: ((() => {
        const lut = [];
        for (let i = 0; i < 256; i++) {
            lut[i] = (i < 16 ? '0' : '') + (i).toString(16);
        }
        return () => {
            const d0 = Math.random() * 0xffffffff | 0;
            const d1 = Math.random() * 0xffffffff | 0;
            const d2 = Math.random() * 0xffffffff | 0;
            const d3 = Math.random() * 0xffffffff | 0;
            return `${lut[d0 & 0xff] + lut[d0 >> 8 & 0xff] + lut[d0 >> 16 & 0xff] + lut[d0 >> 24 & 0xff]}-${lut[d1 & 0xff]}${lut[d1 >> 8 & 0xff]}-${lut[d1 >> 16 & 0x0f | 0x40]}${lut[d1 >> 24 & 0xff]}-${lut[d2 & 0x3f | 0x80]}${lut[d2 >> 8 & 0xff]}-${lut[d2 >> 16 & 0xff]}${lut[d2 >> 24 & 0xff]}${lut[d3 & 0xff]}${lut[d3 >> 8 & 0xff]}${lut[d3 >> 16 & 0xff]}${lut[d3 >> 24 & 0xff]}`;
        };
    }))(),

    /**
     * Clamps a value to the given range.
     * @param {Number} value Value to clamp.
     * @param {Number} min Lower bound.
     * @param {Number} max Upper bound.
     * @returns {Number} Clamped result.
     */
    clamp(value, min, max) {
        return Math.max(min, Math.min(max, value));
    },

    /**
     * Floating-point modulus
     * @method fmod
     * @static
     * @param {Number} a
     * @param {Number} b
     * @returns {*}
     */
    fmod(a, b) {
        if (a < b) {
            console.error("math.fmod : Attempting to find modulus within negative range - would be infinite loop - ignoring");
            return a;
        }
        while (b <= a) {
            a -= b;
        }
        return a;
    },

    /**
     * Returns true if the two 3-element vectors are the same.
     * @param v1
     * @param v2
     * @returns {boolean}
     */
    compareVec3(v1, v2) {
        return (v1[0] === v2[0] && v1[1] === v2[1] && v1[2] === v2[2]);
    },

    /**
     * Negates a three-element vector.
     * @method negateVec3
     * @static
     * @param {Array(Number)} v Vector to negate
     * @param  {Array(Number)} [dest] Destination vector
     * @return {Array(Number)} dest if specified, v otherwise
     */
    negateVec3(v, dest) {
        if (!dest) {
            dest = v;
        }
        dest[0] = -v[0];
        dest[1] = -v[1];
        dest[2] = -v[2];
        return dest;
    },

    /**
     * Negates a four-element vector.
     * @method negateVec4
     * @static
     * @param {Array(Number)} v Vector to negate
     * @param  {Array(Number)} [dest] Destination vector
     * @return {Array(Number)} dest if specified, v otherwise
     */
    negateVec4(v, dest) {
        if (!dest) {
            dest = v;
        }
        dest[0] = -v[0];
        dest[1] = -v[1];
        dest[2] = -v[2];
        dest[3] = -v[3];
        return dest;
    },

    /**
     * Adds one four-element vector to another.
     * @method addVec4
     * @static
     * @param {Array(Number)} u First vector
     * @param {Array(Number)} v Second vector
     * @param  {Array(Number)} [dest] Destination vector
     * @return {Array(Number)} dest if specified, u otherwise
     */
    addVec4(u, v, dest) {
        if (!dest) {
            dest = u;
        }
        dest[0] = u[0] + v[0];
        dest[1] = u[1] + v[1];
        dest[2] = u[2] + v[2];
        dest[3] = u[3] + v[3];
        return dest;
    },

    /**
     * Adds a scalar value to each element of a four-element vector.
     * @method addVec4Scalar
     * @static
     * @param {Array(Number)} v The vector
     * @param {Number} s The scalar
     * @param  {Array(Number)} [dest] Destination vector
     * @return {Array(Number)} dest if specified, v otherwise
     */
    addVec4Scalar(v, s, dest) {
        if (!dest) {
            dest = v;
        }
        dest[0] = v[0] + s;
        dest[1] = v[1] + s;
        dest[2] = v[2] + s;
        dest[3] = v[3] + s;
        return dest;
    },

    /**
     * Adds one three-element vector to another.
     * @method addVec3
     * @static
     * @param {Array(Number)} u First vector
     * @param {Array(Number)} v Second vector
     * @param  {Array(Number)} [dest] Destination vector
     * @return {Array(Number)} dest if specified, u otherwise
     */
    addVec3(u, v, dest) {
        if (!dest) {
            dest = u;
        }
        dest[0] = u[0] + v[0];
        dest[1] = u[1] + v[1];
        dest[2] = u[2] + v[2];
        return dest;
    },

    /**
     * Adds a scalar value to each element of a three-element vector.
     * @method addVec4Scalar
     * @static
     * @param {Array(Number)} v The vector
     * @param {Number} s The scalar
     * @param  {Array(Number)} [dest] Destination vector
     * @return {Array(Number)} dest if specified, v otherwise
     */
    addVec3Scalar(v, s, dest) {
        if (!dest) {
            dest = v;
        }
        dest[0] = v[0] + s;
        dest[1] = v[1] + s;
        dest[2] = v[2] + s;
        return dest;
    },

    /**
     * Subtracts one four-element vector from another.
     * @method subVec4
     * @static
     * @param {Array(Number)} u First vector
     * @param {Array(Number)} v Vector to subtract
     * @param  {Array(Number)} [dest] Destination vector
     * @return {Array(Number)} dest if specified, u otherwise
     */
    subVec4(u, v, dest) {
        if (!dest) {
            dest = u;
        }
        dest[0] = u[0] - v[0];
        dest[1] = u[1] - v[1];
        dest[2] = u[2] - v[2];
        dest[3] = u[3] - v[3];
        return dest;
    },

    /**
     * Subtracts one three-element vector from another.
     * @method subVec3
     * @static
     * @param {Array(Number)} u First vector
     * @param {Array(Number)} v Vector to subtract
     * @param  {Array(Number)} [dest] Destination vector
     * @return {Array(Number)} dest if specified, u otherwise
     */
    subVec3(u, v, dest) {
        if (!dest) {
            dest = u;
        }
        dest[0] = u[0] - v[0];
        dest[1] = u[1] - v[1];
        dest[2] = u[2] - v[2];
        return dest;
    },

    /**
     * Subtracts one two-element vector from another.
     * @method subVec2
     * @static
     * @param {Array(Number)} u First vector
     * @param {Array(Number)} v Vector to subtract
     * @param  {Array(Number)} [dest] Destination vector
     * @return {Array(Number)} dest if specified, u otherwise
     */
    subVec2(u, v, dest) {
        if (!dest) {
            dest = u;
        }
        dest[0] = u[0] - v[0];
        dest[1] = u[1] - v[1];
        return dest;
    },

    /**
     * Get the geometric mean of the vectors.
     * @method geometricMeanVec2
     * @static
     * @param {...Array(Number)} vectors Vec2 to mean
     * @return {Array(Number)} The geometric mean vec2
     */
    geometricMeanVec2(...vectors) {
        const geometricMean = new FloatArrayType(vectors[0]);
        for (let i = 1; i < vectors.length; i++) {
            geometricMean[0] += vectors[i][0];
            geometricMean[1] += vectors[i][1];
        }
        geometricMean[0] /= vectors.length;
        geometricMean[1] /= vectors.length;
        return geometricMean;
    },

    /**
     * Subtracts a scalar value from each element of a four-element vector.
     * @method subVec4Scalar
     * @static
     * @param {Array(Number)} v The vector
     * @param {Number} s The scalar
     * @param  {Array(Number)} [dest] Destination vector
     * @return {Array(Number)} dest if specified, v otherwise
     */
    subVec4Scalar(v, s, dest) {
        if (!dest) {
            dest = v;
        }
        dest[0] = v[0] - s;
        dest[1] = v[1] - s;
        dest[2] = v[2] - s;
        dest[3] = v[3] - s;
        return dest;
    },

    /**
     * Sets each element of a 4-element vector to a scalar value minus the value of that element.
     * @method subScalarVec4
     * @static
     * @param {Array(Number)} v The vector
     * @param {Number} s The scalar
     * @param  {Array(Number)} [dest] Destination vector
     * @return {Array(Number)} dest if specified, v otherwise
     */
    subScalarVec4(v, s, dest) {
        if (!dest) {
            dest = v;
        }
        dest[0] = s - v[0];
        dest[1] = s - v[1];
        dest[2] = s - v[2];
        dest[3] = s - v[3];
        return dest;
    },

    /**
     * Multiplies one three-element vector by another.
     * @method mulVec3
     * @static
     * @param {Array(Number)} u First vector
     * @param {Array(Number)} v Second vector
     * @param  {Array(Number)} [dest] Destination vector
     * @return {Array(Number)} dest if specified, u otherwise
     */
    mulVec4(u, v, dest) {
        if (!dest) {
            dest = u;
        }
        dest[0] = u[0] * v[0];
        dest[1] = u[1] * v[1];
        dest[2] = u[2] * v[2];
        dest[3] = u[3] * v[3];
        return dest;
    },

    /**
     * Multiplies each element of a four-element vector by a scalar.
     * @method mulVec34calar
     * @static
     * @param {Array(Number)} v The vector
     * @param {Number} s The scalar
     * @param  {Array(Number)} [dest] Destination vector
     * @return {Array(Number)} dest if specified, v otherwise
     */
    mulVec4Scalar(v, s, dest) {
        if (!dest) {
            dest = v;
        }
        dest[0] = v[0] * s;
        dest[1] = v[1] * s;
        dest[2] = v[2] * s;
        dest[3] = v[3] * s;
        return dest;
    },

    /**
     * Multiplies each element of a three-element vector by a scalar.
     * @method mulVec3Scalar
     * @static
     * @param {Array(Number)} v The vector
     * @param {Number} s The scalar
     * @param  {Array(Number)} [dest] Destination vector
     * @return {Array(Number)} dest if specified, v otherwise
     */
    mulVec3Scalar(v, s, dest) {
        if (!dest) {
            dest = v;
        }
        dest[0] = v[0] * s;
        dest[1] = v[1] * s;
        dest[2] = v[2] * s;
        return dest;
    },

    /**
     * Multiplies each element of a two-element vector by a scalar.
     * @method mulVec2Scalar
     * @static
     * @param {Array(Number)} v The vector
     * @param {Number} s The scalar
     * @param  {Array(Number)} [dest] Destination vector
     * @return {Array(Number)} dest if specified, v otherwise
     */
    mulVec2Scalar(v, s, dest) {
        if (!dest) {
            dest = v;
        }
        dest[0] = v[0] * s;
        dest[1] = v[1] * s;
        return dest;
    },

    /**
     * Divides one three-element vector by another.
     * @method divVec3
     * @static
     * @param {Array(Number)} u First vector
     * @param {Array(Number)} v Second vector
     * @param  {Array(Number)} [dest] Destination vector
     * @return {Array(Number)} dest if specified, u otherwise
     */
    divVec3(u, v, dest) {
        if (!dest) {
            dest = u;
        }
        dest[0] = u[0] / v[0];
        dest[1] = u[1] / v[1];
        dest[2] = u[2] / v[2];
        return dest;
    },

    /**
     * Divides one four-element vector by another.
     * @method divVec4
     * @static
     * @param {Array(Number)} u First vector
     * @param {Array(Number)} v Second vector
     * @param  {Array(Number)} [dest] Destination vector
     * @return {Array(Number)} dest if specified, u otherwise
     */
    divVec4(u, v, dest) {
        if (!dest) {
            dest = u;
        }
        dest[0] = u[0] / v[0];
        dest[1] = u[1] / v[1];
        dest[2] = u[2] / v[2];
        dest[3] = u[3] / v[3];
        return dest;
    },

    /**
     * Divides a scalar by a three-element vector, returning a new vector.
     * @method divScalarVec3
     * @static
     * @param v vec3
     * @param s scalar
     * @param dest vec3 - optional destination
     * @return [] dest if specified, v otherwise
     */
    divScalarVec3(s, v, dest) {
        if (!dest) {
            dest = v;
        }
        dest[0] = s / v[0];
        dest[1] = s / v[1];
        dest[2] = s / v[2];
        return dest;
    },

    /**
     * Divides a three-element vector by a scalar.
     * @method divVec3Scalar
     * @static
     * @param v vec3
     * @param s scalar
     * @param dest vec3 - optional destination
     * @return [] dest if specified, v otherwise
     */
    divVec3Scalar(v, s, dest) {
        if (!dest) {
            dest = v;
        }
        dest[0] = v[0] / s;
        dest[1] = v[1] / s;
        dest[2] = v[2] / s;
        return dest;
    },

    /**
     * Divides a four-element vector by a scalar.
     * @method divVec4Scalar
     * @static
     * @param v vec4
     * @param s scalar
     * @param dest vec4 - optional destination
     * @return [] dest if specified, v otherwise
     */
    divVec4Scalar(v, s, dest) {
        if (!dest) {
            dest = v;
        }
        dest[0] = v[0] / s;
        dest[1] = v[1] / s;
        dest[2] = v[2] / s;
        dest[3] = v[3] / s;
        return dest;
    },


    /**
     * Divides a scalar by a four-element vector, returning a new vector.
     * @method divScalarVec4
     * @static
     * @param s scalar
     * @param v vec4
     * @param dest vec4 - optional destination
     * @return [] dest if specified, v otherwise
     */
    divScalarVec4(s, v, dest) {
        if (!dest) {
            dest = v;
        }
        dest[0] = s / v[0];
        dest[1] = s / v[1];
        dest[2] = s / v[2];
        dest[3] = s / v[3];
        return dest;
    },

    /**
     * Returns the dot product of two four-element vectors.
     * @method dotVec4
     * @static
     * @param {Array(Number)} u First vector
     * @param {Array(Number)} v Second vector
     * @return The dot product
     */
    dotVec4(u, v) {
        return (u[0] * v[0] + u[1] * v[1] + u[2] * v[2] + u[3] * v[3]);
    },

    /**
     * Returns the cross product of two four-element vectors.
     * @method cross3Vec4
     * @static
     * @param {Array(Number)} u First vector
     * @param {Array(Number)} v Second vector
     * @return The cross product
     */
    cross3Vec4(u, v) {
        const u0 = u[0];
        const u1 = u[1];
        const u2 = u[2];
        const v0 = v[0];
        const v1 = v[1];
        const v2 = v[2];
        return [
            u1 * v2 - u2 * v1,
            u2 * v0 - u0 * v2,
            u0 * v1 - u1 * v0,
            0.0];
    },

    /**
     * Returns the cross product of two three-element vectors.
     * @method cross3Vec3
     * @static
     * @param {Array(Number)} u First vector
     * @param {Array(Number)} v Second vector
     * @return The cross product
     */
    cross3Vec3(u, v, dest) {
        if (!dest) {
            dest = u;
        }
        const x = u[0];
        const y = u[1];
        const z = u[2];
        const x2 = v[0];
        const y2 = v[1];
        const z2 = v[2];
        dest[0] = y * z2 - z * y2;
        dest[1] = z * x2 - x * z2;
        dest[2] = x * y2 - y * x2;
        return dest;
    },


    sqLenVec4(v) { // TODO
        return math.dotVec4(v, v);
    },

    /**
     * Returns the length of a four-element vector.
     * @method lenVec4
     * @static
     * @param {Array(Number)} v The vector
     * @return The length
     */
    lenVec4(v) {
        return Math.sqrt(math.sqLenVec4(v));
    },

    /**
     * Returns the dot product of two three-element vectors.
     * @method dotVec3
     * @static
     * @param {Array(Number)} u First vector
     * @param {Array(Number)} v Second vector
     * @return The dot product
     */
    dotVec3(u, v) {
        return (u[0] * v[0] + u[1] * v[1] + u[2] * v[2]);
    },

    /**
     * Returns the dot product of two two-element vectors.
     * @method dotVec4
     * @static
     * @param {Array(Number)} u First vector
     * @param {Array(Number)} v Second vector
     * @return The dot product
     */
    dotVec2(u, v) {
        return (u[0] * v[0] + u[1] * v[1]);
    },


    sqLenVec3(v) {
        return math.dotVec3(v, v);
    },


    sqLenVec2(v) {
        return math.dotVec2(v, v);
    },

    /**
     * Returns the length of a three-element vector.
     * @method lenVec3
     * @static
     * @param {Array(Number)} v The vector
     * @return The length
     */
    lenVec3(v) {
        return Math.sqrt(math.sqLenVec3(v));
    },

    distVec3: ((() => {
        const vec = new FloatArrayType(3);
        return (v, w) => math.lenVec3(math.subVec3(v, w, vec));
    }))(),

    /**
     * Returns the length of a two-element vector.
     * @method lenVec2
     * @static
     * @param {Array(Number)} v The vector
     * @return The length
     */
    lenVec2(v) {
        return Math.sqrt(math.sqLenVec2(v));
    },

    distVec2: ((() => {
        const vec = new FloatArrayType(2);
        return (v, w) => math.lenVec2(math.subVec2(v, w, vec));
    }))(),

    /**
     * @method rcpVec3
     * @static
     * @param v vec3
     * @param dest vec3 - optional destination
     * @return [] dest if specified, v otherwise
     *
     */
    rcpVec3(v, dest) {
        return math.divScalarVec3(1.0, v, dest);
    },

    /**
     * Normalizes a four-element vector
     * @method normalizeVec4
     * @static
     * @param v vec4
     * @param dest vec4 - optional destination
     * @return [] dest if specified, v otherwise
     *
     */
    normalizeVec4(v, dest) {
        const f = 1.0 / math.lenVec4(v);
        return math.mulVec4Scalar(v, f, dest);
    },

    /**
     * Normalizes a three-element vector
     * @method normalizeVec4
     * @static
     */
    normalizeVec3(v, dest) {
        const f = 1.0 / math.lenVec3(v);
        return math.mulVec3Scalar(v, f, dest);
    },

    /**
     * Normalizes a two-element vector
     * @method normalizeVec2
     * @static
     */
    normalizeVec2(v, dest) {
        const f = 1.0 / math.lenVec2(v);
        return math.mulVec2Scalar(v, f, dest);
    },

    /**
     * Gets the angle between two vectors
     * @method angleVec3
     * @param v
     * @param w
     * @returns {number}
     */
    angleVec3(v, w) {
        let theta = math.dotVec3(v, w) / (Math.sqrt(math.sqLenVec3(v) * math.sqLenVec3(w)));
        theta = theta < -1 ? -1 : (theta > 1 ? 1 : theta);  // Clamp to handle numerical problems
        return Math.acos(theta);
    },

    /**
     * Creates a three-element vector from the rotation part of a sixteen-element matrix.
     * @param m
     * @param dest
     */
    vec3FromMat4Scale: ((() => {

        const tempVec3 = new FloatArrayType(3);

        return (m, dest) => {

            tempVec3[0] = m[0];
            tempVec3[1] = m[1];
            tempVec3[2] = m[2];

            dest[0] = math.lenVec3(tempVec3);

            tempVec3[0] = m[4];
            tempVec3[1] = m[5];
            tempVec3[2] = m[6];

            dest[1] = math.lenVec3(tempVec3);

            tempVec3[0] = m[8];
            tempVec3[1] = m[9];
            tempVec3[2] = m[10];

            dest[2] = math.lenVec3(tempVec3);

            return dest;
        };
    }))(),

    /**
     * Converts an n-element vector to a JSON-serializable
     * array with values rounded to two decimal places.
     */
    vecToArray: ((() => {
        function trunc(v) {
            return Math.round(v * 100000) / 100000
        }

        return v => {
            v = Array.prototype.slice.call(v);
            for (let i = 0, len = v.length; i < len; i++) {
                v[i] = trunc(v[i]);
            }
            return v;
        };
    }))(),

    /**
     * Converts a 3-element vector from an array to an object of the form ````{x:999, y:999, z:999}````.
     * @param arr
     * @returns {{x: *, y: *, z: *}}
     */
    xyzArrayToObject(arr) {
        return {"x": arr[0], "y": arr[1], "z": arr[2]};
    },

    /**
     * Converts a 3-element vector object of the form ````{x:999, y:999, z:999}```` to an array.
     * @param xyz
     * @param  [arry]
     * @returns {*[]}
     */
    xyzObjectToArray(xyz, arry) {
        arry = arry || math.vec3();
        arry[0] = xyz.x;
        arry[1] = xyz.y;
        arry[2] = xyz.z;
        return arry;
    },

    /**
     * Duplicates a 4x4 identity matrix.
     * @method dupMat4
     * @static
     */
    dupMat4(m) {
        return m.slice(0, 16);
    },

    /**
     * Extracts a 3x3 matrix from a 4x4 matrix.
     * @method mat4To3
     * @static
     */
    mat4To3(m) {
        return [
            m[0], m[1], m[2],
            m[4], m[5], m[6],
            m[8], m[9], m[10]
        ];
    },

    /**
     * Returns a 4x4 matrix with each element set to the given scalar value.
     * @method m4s
     * @static
     */
    m4s(s) {
        return [
            s, s, s, s,
            s, s, s, s,
            s, s, s, s,
            s, s, s, s
        ];
    },

    /**
     * Returns a 4x4 matrix with each element set to zero.
     * @method setMat4ToZeroes
     * @static
     */
    setMat4ToZeroes() {
        return math.m4s(0.0);
    },

    /**
     * Returns a 4x4 matrix with each element set to 1.0.
     * @method setMat4ToOnes
     * @static
     */
    setMat4ToOnes() {
        return math.m4s(1.0);
    },

    /**
     * Returns a 4x4 matrix with each element set to 1.0.
     * @method setMat4ToOnes
     * @static
     */
    diagonalMat4v(v) {
        return new FloatArrayType([
            v[0], 0.0, 0.0, 0.0,
            0.0, v[1], 0.0, 0.0,
            0.0, 0.0, v[2], 0.0,
            0.0, 0.0, 0.0, v[3]
        ]);
    },

    /**
     * Returns a 4x4 matrix with diagonal elements set to the given vector.
     * @method diagonalMat4c
     * @static
     */
    diagonalMat4c(x, y, z, w) {
        return math.diagonalMat4v([x, y, z, w]);
    },

    /**
     * Returns a 4x4 matrix with diagonal elements set to the given scalar.
     * @method diagonalMat4s
     * @static
     */
    diagonalMat4s(s) {
        return math.diagonalMat4c(s, s, s, s);
    },

    /**
     * Returns a 4x4 identity matrix.
     * @method identityMat4
     * @static
     */
    identityMat4(mat = new FloatArrayType(16)) {
        mat[0] = 1.0;
        mat[1] = 0.0;
        mat[2] = 0.0;
        mat[3] = 0.0;

        mat[4] = 0.0;
        mat[5] = 1.0;
        mat[6] = 0.0;
        mat[7] = 0.0;

        mat[8] = 0.0;
        mat[9] = 0.0;
        mat[10] = 1.0;
        mat[11] = 0.0;

        mat[12] = 0.0;
        mat[13] = 0.0;
        mat[14] = 0.0;
        mat[15] = 1.0;

        return mat;
    },

    /**
     * Returns a 3x3 identity matrix.
     * @method identityMat3
     * @static
     */
    identityMat3(mat = new FloatArrayType(9)) {
        mat[0] = 1.0;
        mat[1] = 0.0;
        mat[2] = 0.0;

        mat[3] = 0.0;
        mat[4] = 1.0;
        mat[5] = 0.0;

        mat[6] = 0.0;
        mat[7] = 0.0;
        mat[8] = 1.0;

        return mat;
    },

    /**
     * Tests if the given 4x4 matrix is the identity matrix.
     * @method isIdentityMat4
     * @static
     */
    isIdentityMat4(m) {
        if (m[0] !== 1.0 || m[1] !== 0.0 || m[2] !== 0.0 || m[3] !== 0.0 ||
            m[4] !== 0.0 || m[5] !== 1.0 || m[6] !== 0.0 || m[7] !== 0.0 ||
            m[8] !== 0.0 || m[9] !== 0.0 || m[10] !== 1.0 || m[11] !== 0.0 ||
            m[12] !== 0.0 || m[13] !== 0.0 || m[14] !== 0.0 || m[15] !== 1.0) {
            return false;
        }
        return true;
    },

    /**
     * Negates the given 4x4 matrix.
     * @method negateMat4
     * @static
     */
    negateMat4(m, dest) {
        if (!dest) {
            dest = m;
        }
        dest[0] = -m[0];
        dest[1] = -m[1];
        dest[2] = -m[2];
        dest[3] = -m[3];
        dest[4] = -m[4];
        dest[5] = -m[5];
        dest[6] = -m[6];
        dest[7] = -m[7];
        dest[8] = -m[8];
        dest[9] = -m[9];
        dest[10] = -m[10];
        dest[11] = -m[11];
        dest[12] = -m[12];
        dest[13] = -m[13];
        dest[14] = -m[14];
        dest[15] = -m[15];
        return dest;
    },

    /**
     * Adds the given 4x4 matrices together.
     * @method addMat4
     * @static
     */
    addMat4(a, b, dest) {
        if (!dest) {
            dest = a;
        }
        dest[0] = a[0] + b[0];
        dest[1] = a[1] + b[1];
        dest[2] = a[2] + b[2];
        dest[3] = a[3] + b[3];
        dest[4] = a[4] + b[4];
        dest[5] = a[5] + b[5];
        dest[6] = a[6] + b[6];
        dest[7] = a[7] + b[7];
        dest[8] = a[8] + b[8];
        dest[9] = a[9] + b[9];
        dest[10] = a[10] + b[10];
        dest[11] = a[11] + b[11];
        dest[12] = a[12] + b[12];
        dest[13] = a[13] + b[13];
        dest[14] = a[14] + b[14];
        dest[15] = a[15] + b[15];
        return dest;
    },

    /**
     * Adds the given scalar to each element of the given 4x4 matrix.
     * @method addMat4Scalar
     * @static
     */
    addMat4Scalar(m, s, dest) {
        if (!dest) {
            dest = m;
        }
        dest[0] = m[0] + s;
        dest[1] = m[1] + s;
        dest[2] = m[2] + s;
        dest[3] = m[3] + s;
        dest[4] = m[4] + s;
        dest[5] = m[5] + s;
        dest[6] = m[6] + s;
        dest[7] = m[7] + s;
        dest[8] = m[8] + s;
        dest[9] = m[9] + s;
        dest[10] = m[10] + s;
        dest[11] = m[11] + s;
        dest[12] = m[12] + s;
        dest[13] = m[13] + s;
        dest[14] = m[14] + s;
        dest[15] = m[15] + s;
        return dest;
    },

    /**
     * Adds the given scalar to each element of the given 4x4 matrix.
     * @method addScalarMat4
     * @static
     */
    addScalarMat4(s, m, dest) {
        return math.addMat4Scalar(m, s, dest);
    },

    /**
     * Subtracts the second 4x4 matrix from the first.
     * @method subMat4
     * @static
     */
    subMat4(a, b, dest) {
        if (!dest) {
            dest = a;
        }
        dest[0] = a[0] - b[0];
        dest[1] = a[1] - b[1];
        dest[2] = a[2] - b[2];
        dest[3] = a[3] - b[3];
        dest[4] = a[4] - b[4];
        dest[5] = a[5] - b[5];
        dest[6] = a[6] - b[6];
        dest[7] = a[7] - b[7];
        dest[8] = a[8] - b[8];
        dest[9] = a[9] - b[9];
        dest[10] = a[10] - b[10];
        dest[11] = a[11] - b[11];
        dest[12] = a[12] - b[12];
        dest[13] = a[13] - b[13];
        dest[14] = a[14] - b[14];
        dest[15] = a[15] - b[15];
        return dest;
    },

    /**
     * Subtracts the given scalar from each element of the given 4x4 matrix.
     * @method subMat4Scalar
     * @static
     */
    subMat4Scalar(m, s, dest) {
        if (!dest) {
            dest = m;
        }
        dest[0] = m[0] - s;
        dest[1] = m[1] - s;
        dest[2] = m[2] - s;
        dest[3] = m[3] - s;
        dest[4] = m[4] - s;
        dest[5] = m[5] - s;
        dest[6] = m[6] - s;
        dest[7] = m[7] - s;
        dest[8] = m[8] - s;
        dest[9] = m[9] - s;
        dest[10] = m[10] - s;
        dest[11] = m[11] - s;
        dest[12] = m[12] - s;
        dest[13] = m[13] - s;
        dest[14] = m[14] - s;
        dest[15] = m[15] - s;
        return dest;
    },

    /**
     * Subtracts the given scalar from each element of the given 4x4 matrix.
     * @method subScalarMat4
     * @static
     */
    subScalarMat4(s, m, dest) {
        if (!dest) {
            dest = m;
        }
        dest[0] = s - m[0];
        dest[1] = s - m[1];
        dest[2] = s - m[2];
        dest[3] = s - m[3];
        dest[4] = s - m[4];
        dest[5] = s - m[5];
        dest[6] = s - m[6];
        dest[7] = s - m[7];
        dest[8] = s - m[8];
        dest[9] = s - m[9];
        dest[10] = s - m[10];
        dest[11] = s - m[11];
        dest[12] = s - m[12];
        dest[13] = s - m[13];
        dest[14] = s - m[14];
        dest[15] = s - m[15];
        return dest;
    },

    /**
     * Multiplies the two given 4x4 matrix by each other.
     * @method mulMat4
     * @static
     */
    mulMat4(a, b, dest) {
        if (!dest) {
            dest = a;
        }

        // Cache the matrix values (makes for huge speed increases!)
        const a00 = a[0];

        const a01 = a[1];
        const a02 = a[2];
        const a03 = a[3];
        const a10 = a[4];
        const a11 = a[5];
        const a12 = a[6];
        const a13 = a[7];
        const a20 = a[8];
        const a21 = a[9];
        const a22 = a[10];
        const a23 = a[11];
        const a30 = a[12];
        const a31 = a[13];
        const a32 = a[14];
        const a33 = a[15];
        const b00 = b[0];
        const b01 = b[1];
        const b02 = b[2];
        const b03 = b[3];
        const b10 = b[4];
        const b11 = b[5];
        const b12 = b[6];
        const b13 = b[7];
        const b20 = b[8];
        const b21 = b[9];
        const b22 = b[10];
        const b23 = b[11];
        const b30 = b[12];
        const b31 = b[13];
        const b32 = b[14];
        const b33 = b[15];

        dest[0] = b00 * a00 + b01 * a10 + b02 * a20 + b03 * a30;
        dest[1] = b00 * a01 + b01 * a11 + b02 * a21 + b03 * a31;
        dest[2] = b00 * a02 + b01 * a12 + b02 * a22 + b03 * a32;
        dest[3] = b00 * a03 + b01 * a13 + b02 * a23 + b03 * a33;
        dest[4] = b10 * a00 + b11 * a10 + b12 * a20 + b13 * a30;
        dest[5] = b10 * a01 + b11 * a11 + b12 * a21 + b13 * a31;
        dest[6] = b10 * a02 + b11 * a12 + b12 * a22 + b13 * a32;
        dest[7] = b10 * a03 + b11 * a13 + b12 * a23 + b13 * a33;
        dest[8] = b20 * a00 + b21 * a10 + b22 * a20 + b23 * a30;
        dest[9] = b20 * a01 + b21 * a11 + b22 * a21 + b23 * a31;
        dest[10] = b20 * a02 + b21 * a12 + b22 * a22 + b23 * a32;
        dest[11] = b20 * a03 + b21 * a13 + b22 * a23 + b23 * a33;
        dest[12] = b30 * a00 + b31 * a10 + b32 * a20 + b33 * a30;
        dest[13] = b30 * a01 + b31 * a11 + b32 * a21 + b33 * a31;
        dest[14] = b30 * a02 + b31 * a12 + b32 * a22 + b33 * a32;
        dest[15] = b30 * a03 + b31 * a13 + b32 * a23 + b33 * a33;

        return dest;
    },

    /**
     * Multiplies the two given 3x3 matrices by each other.
     * @method mulMat4
     * @static
     */
    mulMat3(a, b, dest) {
        if (!dest) {
            dest = new FloatArrayType(9);
        }

        const a11 = a[0];
        const a12 = a[3];
        const a13 = a[6];
        const a21 = a[1];
        const a22 = a[4];
        const a23 = a[7];
        const a31 = a[2];
        const a32 = a[5];
        const a33 = a[8];
        const b11 = b[0];
        const b12 = b[3];
        const b13 = b[6];
        const b21 = b[1];
        const b22 = b[4];
        const b23 = b[7];
        const b31 = b[2];
        const b32 = b[5];
        const b33 = b[8];

        dest[0] = a11 * b11 + a12 * b21 + a13 * b31;
        dest[3] = a11 * b12 + a12 * b22 + a13 * b32;
        dest[6] = a11 * b13 + a12 * b23 + a13 * b33;

        dest[1] = a21 * b11 + a22 * b21 + a23 * b31;
        dest[4] = a21 * b12 + a22 * b22 + a23 * b32;
        dest[7] = a21 * b13 + a22 * b23 + a23 * b33;

        dest[2] = a31 * b11 + a32 * b21 + a33 * b31;
        dest[5] = a31 * b12 + a32 * b22 + a33 * b32;
        dest[8] = a31 * b13 + a32 * b23 + a33 * b33;

        return dest;
    },

    /**
     * Multiplies each element of the given 4x4 matrix by the given scalar.
     * @method mulMat4Scalar
     * @static
     */
    mulMat4Scalar(m, s, dest) {
        if (!dest) {
            dest = m;
        }
        dest[0] = m[0] * s;
        dest[1] = m[1] * s;
        dest[2] = m[2] * s;
        dest[3] = m[3] * s;
        dest[4] = m[4] * s;
        dest[5] = m[5] * s;
        dest[6] = m[6] * s;
        dest[7] = m[7] * s;
        dest[8] = m[8] * s;
        dest[9] = m[9] * s;
        dest[10] = m[10] * s;
        dest[11] = m[11] * s;
        dest[12] = m[12] * s;
        dest[13] = m[13] * s;
        dest[14] = m[14] * s;
        dest[15] = m[15] * s;
        return dest;
    },

    /**
     * Multiplies the given 4x4 matrix by the given four-element vector.
     * @method mulMat4v4
     * @static
     */
    mulMat4v4(m, v, dest = math.vec4()) {
        const v0 = v[0];
        const v1 = v[1];
        const v2 = v[2];
        const v3 = v[3];
        dest[0] = m[0] * v0 + m[4] * v1 + m[8] * v2 + m[12] * v3;
        dest[1] = m[1] * v0 + m[5] * v1 + m[9] * v2 + m[13] * v3;
        dest[2] = m[2] * v0 + m[6] * v1 + m[10] * v2 + m[14] * v3;
        dest[3] = m[3] * v0 + m[7] * v1 + m[11] * v2 + m[15] * v3;
        return dest;
    },

    /**
     * Transposes the given 4x4 matrix.
     * @method transposeMat4
     * @static
     */
    transposeMat4(mat, dest) {
        // If we are transposing ourselves we can skip a few steps but have to cache some values
        const m4 = mat[4];

        const m14 = mat[14];
        const m8 = mat[8];
        const m13 = mat[13];
        const m12 = mat[12];
        const m9 = mat[9];
        if (!dest || mat === dest) {
            const a01 = mat[1];
            const a02 = mat[2];
            const a03 = mat[3];
            const a12 = mat[6];
            const a13 = mat[7];
            const a23 = mat[11];
            mat[1] = m4;
            mat[2] = m8;
            mat[3] = m12;
            mat[4] = a01;
            mat[6] = m9;
            mat[7] = m13;
            mat[8] = a02;
            mat[9] = a12;
            mat[11] = m14;
            mat[12] = a03;
            mat[13] = a13;
            mat[14] = a23;
            return mat;
        }
        dest[0] = mat[0];
        dest[1] = m4;
        dest[2] = m8;
        dest[3] = m12;
        dest[4] = mat[1];
        dest[5] = mat[5];
        dest[6] = m9;
        dest[7] = m13;
        dest[8] = mat[2];
        dest[9] = mat[6];
        dest[10] = mat[10];
        dest[11] = m14;
        dest[12] = mat[3];
        dest[13] = mat[7];
        dest[14] = mat[11];
        dest[15] = mat[15];
        return dest;
    },

    /**
     * Transposes the given 3x3 matrix.
     *
     * @method transposeMat3
     * @static
     */
    transposeMat3(mat, dest) {
        if (dest === mat) {
            const a01 = mat[1];
            const a02 = mat[2];
            const a12 = mat[5];
            dest[1] = mat[3];
            dest[2] = mat[6];
            dest[3] = a01;
            dest[5] = mat[7];
            dest[6] = a02;
            dest[7] = a12;
        } else {
            dest[0] = mat[0];
            dest[1] = mat[3];
            dest[2] = mat[6];
            dest[3] = mat[1];
            dest[4] = mat[4];
            dest[5] = mat[7];
            dest[6] = mat[2];
            dest[7] = mat[5];
            dest[8] = mat[8];
        }
        return dest;
    },

    /**
     * Returns the determinant of the given 4x4 matrix.
     * @method determinantMat4
     * @static
     */
    determinantMat4(mat) {
        // Cache the matrix values (makes for huge speed increases!)
        const a00 = mat[0];

        const a01 = mat[1];
        const a02 = mat[2];
        const a03 = mat[3];
        const a10 = mat[4];
        const a11 = mat[5];
        const a12 = mat[6];
        const a13 = mat[7];
        const a20 = mat[8];
        const a21 = mat[9];
        const a22 = mat[10];
        const a23 = mat[11];
        const a30 = mat[12];
        const a31 = mat[13];
        const a32 = mat[14];
        const a33 = mat[15];
        return a30 * a21 * a12 * a03 - a20 * a31 * a12 * a03 - a30 * a11 * a22 * a03 + a10 * a31 * a22 * a03 +
            a20 * a11 * a32 * a03 - a10 * a21 * a32 * a03 - a30 * a21 * a02 * a13 + a20 * a31 * a02 * a13 +
            a30 * a01 * a22 * a13 - a00 * a31 * a22 * a13 - a20 * a01 * a32 * a13 + a00 * a21 * a32 * a13 +
            a30 * a11 * a02 * a23 - a10 * a31 * a02 * a23 - a30 * a01 * a12 * a23 + a00 * a31 * a12 * a23 +
            a10 * a01 * a32 * a23 - a00 * a11 * a32 * a23 - a20 * a11 * a02 * a33 + a10 * a21 * a02 * a33 +
            a20 * a01 * a12 * a33 - a00 * a21 * a12 * a33 - a10 * a01 * a22 * a33 + a00 * a11 * a22 * a33;
    },

    /**
     * Returns the inverse of the given 4x4 matrix.
     * @method inverseMat4
     * @static
     */
    inverseMat4(mat, dest) {
        if (!dest) {
            dest = mat;
        }

        // Cache the matrix values (makes for huge speed increases!)
        const a00 = mat[0];

        const a01 = mat[1];
        const a02 = mat[2];
        const a03 = mat[3];
        const a10 = mat[4];
        const a11 = mat[5];
        const a12 = mat[6];
        const a13 = mat[7];
        const a20 = mat[8];
        const a21 = mat[9];
        const a22 = mat[10];
        const a23 = mat[11];
        const a30 = mat[12];
        const a31 = mat[13];
        const a32 = mat[14];
        const a33 = mat[15];
        const b00 = a00 * a11 - a01 * a10;
        const b01 = a00 * a12 - a02 * a10;
        const b02 = a00 * a13 - a03 * a10;
        const b03 = a01 * a12 - a02 * a11;
        const b04 = a01 * a13 - a03 * a11;
        const b05 = a02 * a13 - a03 * a12;
        const b06 = a20 * a31 - a21 * a30;
        const b07 = a20 * a32 - a22 * a30;
        const b08 = a20 * a33 - a23 * a30;
        const b09 = a21 * a32 - a22 * a31;
        const b10 = a21 * a33 - a23 * a31;
        const b11 = a22 * a33 - a23 * a32;

        // Calculate the determinant (inlined to avoid double-caching)
        const invDet = 1 / (b00 * b11 - b01 * b10 + b02 * b09 + b03 * b08 - b04 * b07 + b05 * b06);

        dest[0] = (a11 * b11 - a12 * b10 + a13 * b09) * invDet;
        dest[1] = (-a01 * b11 + a02 * b10 - a03 * b09) * invDet;
        dest[2] = (a31 * b05 - a32 * b04 + a33 * b03) * invDet;
        dest[3] = (-a21 * b05 + a22 * b04 - a23 * b03) * invDet;
        dest[4] = (-a10 * b11 + a12 * b08 - a13 * b07) * invDet;
        dest[5] = (a00 * b11 - a02 * b08 + a03 * b07) * invDet;
        dest[6] = (-a30 * b05 + a32 * b02 - a33 * b01) * invDet;
        dest[7] = (a20 * b05 - a22 * b02 + a23 * b01) * invDet;
        dest[8] = (a10 * b10 - a11 * b08 + a13 * b06) * invDet;
        dest[9] = (-a00 * b10 + a01 * b08 - a03 * b06) * invDet;
        dest[10] = (a30 * b04 - a31 * b02 + a33 * b00) * invDet;
        dest[11] = (-a20 * b04 + a21 * b02 - a23 * b00) * invDet;
        dest[12] = (-a10 * b09 + a11 * b07 - a12 * b06) * invDet;
        dest[13] = (a00 * b09 - a01 * b07 + a02 * b06) * invDet;
        dest[14] = (-a30 * b03 + a31 * b01 - a32 * b00) * invDet;
        dest[15] = (a20 * b03 - a21 * b01 + a22 * b00) * invDet;

        return dest;
    },

    /**
     * Returns the trace of the given 4x4 matrix.
     * @method traceMat4
     * @static
     */
    traceMat4(m) {
        return (m[0] + m[5] + m[10] + m[15]);
    },

    /**
     * Returns 4x4 translation matrix.
     * @method translationMat4
     * @static
     */
    translationMat4v(v, dest) {
        const m = dest || math.identityMat4();
        m[12] = v[0];
        m[13] = v[1];
        m[14] = v[2];
        return m;
    },

    /**
     * Returns 3x3 translation matrix.
     * @method translationMat3
     * @static
     */
    translationMat3v(v, dest) {
        const m = dest || math.identityMat3();
        m[6] = v[0];
        m[7] = v[1];
        return m;
    },

    /**
     * Returns 4x4 translation matrix.
     * @method translationMat4c
     * @static
     */
    translationMat4c: ((() => {
        const xyz = new FloatArrayType(3);
        return (x, y, z, dest) => {
            xyz[0] = x;
            xyz[1] = y;
            xyz[2] = z;
            return math.translationMat4v(xyz, dest);
        };
    }))(),

    /**
     * Returns 4x4 translation matrix.
     * @method translationMat4s
     * @static
     */
    translationMat4s(s, dest) {
        return math.translationMat4c(s, s, s, dest);
    },

    /**
     * Efficiently post-concatenates a translation to the given matrix.
     * @param v
     * @param m
     */
    translateMat4v(xyz, m) {
        return math.translateMat4c(xyz[0], xyz[1], xyz[2], m);
    },

    /**
     * Efficiently post-concatenates a translation to the given matrix.
     * @param x
     * @param y
     * @param z
     * @param m
     */

    translateMat4c(x, y, z, m) {

        const m3 = m[3];
        m[0] += m3 * x;
        m[1] += m3 * y;
        m[2] += m3 * z;

        const m7 = m[7];
        m[4] += m7 * x;
        m[5] += m7 * y;
        m[6] += m7 * z;

        const m11 = m[11];
        m[8] += m11 * x;
        m[9] += m11 * y;
        m[10] += m11 * z;

        const m15 = m[15];
        m[12] += m15 * x;
        m[13] += m15 * y;
        m[14] += m15 * z;

        return m;
    },

    /**
     * Creates a new matrix that replaces the translation in the rightmost column of the given
     * affine matrix with the given translation.
     * @param m
     * @param translation
     * @param dest
     * @returns {*}
     */
    setMat4Translation(m, translation, dest) {

        dest[0] = m[0];
        dest[1] = m[1];
        dest[2] = m[2];
        dest[3] = m[3];

        dest[4] = m[4];
        dest[5] = m[5];
        dest[6] = m[6];
        dest[7] = m[7];

        dest[8] = m[8];
        dest[9] = m[9];
        dest[10] = m[10];
        dest[11] = m[11];

        dest[12] = translation[0];
        dest[13] = translation[1];
        dest[14] = translation[2];
        dest[15] = m[15];

        return dest;
    },

    /**
     * Returns 4x4 rotation matrix.
     * @method rotationMat4v
     * @static
     */
    rotationMat4v(anglerad, axis, m) {
        const ax = math.normalizeVec4([axis[0], axis[1], axis[2], 0.0], []);
        const s = Math.sin(anglerad);
        const c = Math.cos(anglerad);
        const q = 1.0 - c;

        const x = ax[0];
        const y = ax[1];
        const z = ax[2];

        let xy;
        let yz;
        let zx;
        let xs;
        let ys;
        let zs;

        //xx = x * x; used once
        //yy = y * y; used once
        //zz = z * z; used once
        xy = x * y;
        yz = y * z;
        zx = z * x;
        xs = x * s;
        ys = y * s;
        zs = z * s;

        m = m || math.mat4();

        m[0] = (q * x * x) + c;
        m[1] = (q * xy) + zs;
        m[2] = (q * zx) - ys;
        m[3] = 0.0;

        m[4] = (q * xy) - zs;
        m[5] = (q * y * y) + c;
        m[6] = (q * yz) + xs;
        m[7] = 0.0;

        m[8] = (q * zx) + ys;
        m[9] = (q * yz) - xs;
        m[10] = (q * z * z) + c;
        m[11] = 0.0;

        m[12] = 0.0;
        m[13] = 0.0;
        m[14] = 0.0;
        m[15] = 1.0;

        return m;
    },

    /**
     * Returns 4x4 rotation matrix.
     * @method rotationMat4c
     * @static
     */
    rotationMat4c(anglerad, x, y, z, mat) {
        return math.rotationMat4v(anglerad, [x, y, z], mat);
    },

    /**
     * Returns 4x4 scale matrix.
     * @method scalingMat4v
     * @static
     */
    scalingMat4v(v, m = math.identityMat4()) {
        m[0] = v[0];
        m[5] = v[1];
        m[10] = v[2];
        return m;
    },

    /**
     * Returns 3x3 scale matrix.
     * @method scalingMat3v
     * @static
     */
    scalingMat3v(v, m = math.identityMat3()) {
        m[0] = v[0];
        m[4] = v[1];
        return m;
    },

    /**
     * Returns 4x4 scale matrix.
     * @method scalingMat4c
     * @static
     */
    scalingMat4c: ((() => {
        const xyz = new FloatArrayType(3);
        return (x, y, z, dest) => {
            xyz[0] = x;
            xyz[1] = y;
            xyz[2] = z;
            return math.scalingMat4v(xyz, dest);
        };
    }))(),

    /**
     * Efficiently post-concatenates a scaling to the given matrix.
     * @method scaleMat4c
     * @param x
     * @param y
     * @param z
     * @param m
     */
    scaleMat4c(x, y, z, m) {

        m[0] *= x;
        m[4] *= y;
        m[8] *= z;

        m[1] *= x;
        m[5] *= y;
        m[9] *= z;

        m[2] *= x;
        m[6] *= y;
        m[10] *= z;

        m[3] *= x;
        m[7] *= y;
        m[11] *= z;
        return m;
    },

    /**
     * Efficiently post-concatenates a scaling to the given matrix.
     * @method scaleMat4c
     * @param xyz
     * @param m
     */
    scaleMat4v(xyz, m) {

        const x = xyz[0];
        const y = xyz[1];
        const z = xyz[2];

        m[0] *= x;
        m[4] *= y;
        m[8] *= z;
        m[1] *= x;
        m[5] *= y;
        m[9] *= z;
        m[2] *= x;
        m[6] *= y;
        m[10] *= z;
        m[3] *= x;
        m[7] *= y;
        m[11] *= z;

        return m;
    },

    /**
     * Returns 4x4 scale matrix.
     * @method scalingMat4s
     * @static
     */
    scalingMat4s(s) {
        return math.scalingMat4c(s, s, s);
    },

    /**
     * Creates a matrix from a quaternion rotation and vector translation
     *
     * @param {Number[]} q Rotation quaternion
     * @param {Number[]} v Translation vector
     * @param {Number[]} dest Destination matrix
     * @returns {Number[]} dest
     */
    rotationTranslationMat4(q, v, dest = math.mat4()) {
        const x = q[0];
        const y = q[1];
        const z = q[2];
        const w = q[3];

        const x2 = x + x;
        const y2 = y + y;
        const z2 = z + z;
        const xx = x * x2;
        const xy = x * y2;
        const xz = x * z2;
        const yy = y * y2;
        const yz = y * z2;
        const zz = z * z2;
        const wx = w * x2;
        const wy = w * y2;
        const wz = w * z2;

        dest[0] = 1 - (yy + zz);
        dest[1] = xy + wz;
        dest[2] = xz - wy;
        dest[3] = 0;
        dest[4] = xy - wz;
        dest[5] = 1 - (xx + zz);
        dest[6] = yz + wx;
        dest[7] = 0;
        dest[8] = xz + wy;
        dest[9] = yz - wx;
        dest[10] = 1 - (xx + yy);
        dest[11] = 0;
        dest[12] = v[0];
        dest[13] = v[1];
        dest[14] = v[2];
        dest[15] = 1;

        return dest;
    },

    /**
     * Gets Euler angles from a 4x4 matrix.
     *
     * @param {Number[]} mat The 4x4 matrix.
     * @param {String} order Desired Euler angle order: "XYZ", "YXZ", "ZXY" etc.
     * @param {Number[]} [dest] Destination Euler angles, created by default.
     * @returns {Number[]} The Euler angles.
     */
    mat4ToEuler(mat, order, dest = math.vec4()) {
        const clamp = math.clamp;

        // Assumes the upper 3x3 of m is a pure rotation matrix (i.e, unscaled)

        const m11 = mat[0];

        const m12 = mat[4];
        const m13 = mat[8];
        const m21 = mat[1];
        const m22 = mat[5];
        const m23 = mat[9];
        const m31 = mat[2];
        const m32 = mat[6];
        const m33 = mat[10];

        if (order === 'XYZ') {

            dest[1] = Math.asin(clamp(m13, -1, 1));

            if (Math.abs(m13) < 0.99999) {
                dest[0] = Math.atan2(-m23, m33);
                dest[2] = Math.atan2(-m12, m11);
            } else {
                dest[0] = Math.atan2(m32, m22);
                dest[2] = 0;

            }

        } else if (order === 'YXZ') {

            dest[0] = Math.asin(-clamp(m23, -1, 1));

            if (Math.abs(m23) < 0.99999) {
                dest[1] = Math.atan2(m13, m33);
                dest[2] = Math.atan2(m21, m22);
            } else {
                dest[1] = Math.atan2(-m31, m11);
                dest[2] = 0;
            }

        } else if (order === 'ZXY') {

            dest[0] = Math.asin(clamp(m32, -1, 1));

            if (Math.abs(m32) < 0.99999) {
                dest[1] = Math.atan2(-m31, m33);
                dest[2] = Math.atan2(-m12, m22);
            } else {
                dest[1] = 0;
                dest[2] = Math.atan2(m21, m11);
            }

        } else if (order === 'ZYX') {

            dest[1] = Math.asin(-clamp(m31, -1, 1));

            if (Math.abs(m31) < 0.99999) {
                dest[0] = Math.atan2(m32, m33);
                dest[2] = Math.atan2(m21, m11);
            } else {
                dest[0] = 0;
                dest[2] = Math.atan2(-m12, m22);
            }

        } else if (order === 'YZX') {

            dest[2] = Math.asin(clamp(m21, -1, 1));

            if (Math.abs(m21) < 0.99999) {
                dest[0] = Math.atan2(-m23, m22);
                dest[1] = Math.atan2(-m31, m11);
            } else {
                dest[0] = 0;
                dest[1] = Math.atan2(m13, m33);
            }

        } else if (order === 'XZY') {

            dest[2] = Math.asin(-clamp(m12, -1, 1));

            if (Math.abs(m12) < 0.99999) {
                dest[0] = Math.atan2(m32, m22);
                dest[1] = Math.atan2(m13, m11);
            } else {
                dest[0] = Math.atan2(-m23, m33);
                dest[1] = 0;
            }
        }

        return dest;
    },

    composeMat4(position, quaternion, scale, mat = math.mat4()) {
        math.quaternionToRotationMat4(quaternion, mat);
        math.scaleMat4v(scale, mat);
        math.translateMat4v(position, mat);

        return mat;
    },

    decomposeMat4: (() => {

        const vec = new FloatArrayType(3);
        const matrix = new FloatArrayType(16);

        return function decompose(mat, position, quaternion, scale) {

            vec[0] = mat[0];
            vec[1] = mat[1];
            vec[2] = mat[2];

            let sx = math.lenVec3(vec);

            vec[0] = mat[4];
            vec[1] = mat[5];
            vec[2] = mat[6];

            const sy = math.lenVec3(vec);

            vec[8] = mat[8];
            vec[9] = mat[9];
            vec[10] = mat[10];

            const sz = math.lenVec3(vec);

            // if determine is negative, we need to invert one scale
            const det = math.determinantMat4(mat);

            if (det < 0) {
                sx = -sx;
            }

            position[0] = mat[12];
            position[1] = mat[13];
            position[2] = mat[14];

            // scale the rotation part
            matrix.set(mat);

            const invSX = 1 / sx;
            const invSY = 1 / sy;
            const invSZ = 1 / sz;

            matrix[0] *= invSX;
            matrix[1] *= invSX;
            matrix[2] *= invSX;

            matrix[4] *= invSY;
            matrix[5] *= invSY;
            matrix[6] *= invSY;

            matrix[8] *= invSZ;
            matrix[9] *= invSZ;
            matrix[10] *= invSZ;

            math.mat4ToQuaternion(matrix, quaternion);

            scale[0] = sx;
            scale[1] = sy;
            scale[2] = sz;

            return this;

        };

    })(),

    /** @private */
    getColMat4(mat, c) {
        const i = c * 4;
        return [mat[i], mat[i + 1], mat[i + 2], mat[i + 3]];
    },

    /** @private */
    setRowMat4(mat, r, v) {
        mat[r] = v[0];
        mat[r + 4] = v[1];
        mat[r + 8] = v[2];
        mat[r + 12] = v[3];
    },

    /**
     * Returns a 4x4 'lookat' viewing transform matrix.
     * @method lookAtMat4v
     * @param pos vec3 position of the viewer
     * @param target vec3 point the viewer is looking at
     * @param up vec3 pointing "up"
     * @param dest mat4 Optional, mat4 matrix will be written into
     *
     * @return {mat4} dest if specified, a new mat4 otherwise
     */
    lookAtMat4v(pos, target, up, dest) {
        if (!dest) {
            dest = math.mat4();
        }

        const posx = pos[0];
        const posy = pos[1];
        const posz = pos[2];
        const upx = up[0];
        const upy = up[1];
        const upz = up[2];
        const targetx = target[0];
        const targety = target[1];
        const targetz = target[2];

        if (posx === targetx && posy === targety && posz === targetz) {
            return math.identityMat4();
        }

        let z0;
        let z1;
        let z2;
        let x0;
        let x1;
        let x2;
        let y0;
        let y1;
        let y2;
        let len;

        //vec3.direction(eye, center, z);
        z0 = posx - targetx;
        z1 = posy - targety;
        z2 = posz - targetz;

        // normalize (no check needed for 0 because of early return)
        len = 1 / Math.sqrt(z0 * z0 + z1 * z1 + z2 * z2);
        z0 *= len;
        z1 *= len;
        z2 *= len;

        //vec3.normalize(vec3.cross(up, z, x));
        x0 = upy * z2 - upz * z1;
        x1 = upz * z0 - upx * z2;
        x2 = upx * z1 - upy * z0;
        len = Math.sqrt(x0 * x0 + x1 * x1 + x2 * x2);
        if (!len) {
            x0 = 0;
            x1 = 0;
            x2 = 0;
        } else {
            len = 1 / len;
            x0 *= len;
            x1 *= len;
            x2 *= len;
        }

        //vec3.normalize(vec3.cross(z, x, y));
        y0 = z1 * x2 - z2 * x1;
        y1 = z2 * x0 - z0 * x2;
        y2 = z0 * x1 - z1 * x0;

        len = Math.sqrt(y0 * y0 + y1 * y1 + y2 * y2);
        if (!len) {
            y0 = 0;
            y1 = 0;
            y2 = 0;
        } else {
            len = 1 / len;
            y0 *= len;
            y1 *= len;
            y2 *= len;
        }

        dest[0] = x0;
        dest[1] = y0;
        dest[2] = z0;
        dest[3] = 0;
        dest[4] = x1;
        dest[5] = y1;
        dest[6] = z1;
        dest[7] = 0;
        dest[8] = x2;
        dest[9] = y2;
        dest[10] = z2;
        dest[11] = 0;
        dest[12] = -(x0 * posx + x1 * posy + x2 * posz);
        dest[13] = -(y0 * posx + y1 * posy + y2 * posz);
        dest[14] = -(z0 * posx + z1 * posy + z2 * posz);
        dest[15] = 1;

        return dest;
    },

    /**
     * Returns a 4x4 'lookat' viewing transform matrix.
     * @method lookAtMat4c
     * @static
     */
    lookAtMat4c(posx, posy, posz, targetx, targety, targetz, upx, upy, upz) {
        return math.lookAtMat4v([posx, posy, posz], [targetx, targety, targetz], [upx, upy, upz], []);
    },

    /**
     * Returns a 4x4 orthographic projection matrix.
     * @method orthoMat4c
     * @static
     */
    orthoMat4c(left, right, bottom, top, near, far, dest) {
        if (!dest) {
            dest = math.mat4();
        }
        const rl = (right - left);
        const tb = (top - bottom);
        const fn = (far - near);

        dest[0] = 2.0 / rl;
        dest[1] = 0.0;
        dest[2] = 0.0;
        dest[3] = 0.0;

        dest[4] = 0.0;
        dest[5] = 2.0 / tb;
        dest[6] = 0.0;
        dest[7] = 0.0;

        dest[8] = 0.0;
        dest[9] = 0.0;
        dest[10] = -2.0 / fn;
        dest[11] = 0.0;

        dest[12] = -(left + right) / rl;
        dest[13] = -(top + bottom) / tb;
        dest[14] = -(far + near) / fn;
        dest[15] = 1.0;

        return dest;
    },

    /**
     * Returns a 4x4 perspective projection matrix.
     * @method frustumMat4v
     * @static
     */
    frustumMat4v(fmin, fmax, m) {
        if (!m) {
            m = math.mat4();
        }

        const fmin4 = [fmin[0], fmin[1], fmin[2], 0.0];
        const fmax4 = [fmax[0], fmax[1], fmax[2], 0.0];

        math.addVec4(fmax4, fmin4, tempMat1);
        math.subVec4(fmax4, fmin4, tempMat2);

        const t = 2.0 * fmin4[2];

        const tempMat20 = tempMat2[0];
        const tempMat21 = tempMat2[1];
        const tempMat22 = tempMat2[2];

        m[0] = t / tempMat20;
        m[1] = 0.0;
        m[2] = 0.0;
        m[3] = 0.0;

        m[4] = 0.0;
        m[5] = t / tempMat21;
        m[6] = 0.0;
        m[7] = 0.0;

        m[8] = tempMat1[0] / tempMat20;
        m[9] = tempMat1[1] / tempMat21;
        m[10] = -tempMat1[2] / tempMat22;
        m[11] = -1.0;

        m[12] = 0.0;
        m[13] = 0.0;
        m[14] = -t * fmax4[2] / tempMat22;
        m[15] = 0.0;

        return m;
    },

    /**
     * Returns a 4x4 perspective projection matrix.
     * @method frustumMat4v
     * @static
     */
    frustumMat4(left, right, bottom, top, near, far, dest) {
        if (!dest) {
            dest = math.mat4();
        }
        const rl = (right - left);
        const tb = (top - bottom);
        const fn = (far - near);
        dest[0] = (near * 2) / rl;
        dest[1] = 0;
        dest[2] = 0;
        dest[3] = 0;
        dest[4] = 0;
        dest[5] = (near * 2) / tb;
        dest[6] = 0;
        dest[7] = 0;
        dest[8] = (right + left) / rl;
        dest[9] = (top + bottom) / tb;
        dest[10] = -(far + near) / fn;
        dest[11] = -1;
        dest[12] = 0;
        dest[13] = 0;
        dest[14] = -(far * near * 2) / fn;
        dest[15] = 0;
        return dest;
    },

    /**
     * Returns a 4x4 perspective projection matrix.
     * @method perspectiveMat4v
     * @static
     */
    perspectiveMat4(fovyrad, aspectratio, znear, zfar, m) {
        const pmin = [];
        const pmax = [];

        pmin[2] = znear;
        pmax[2] = zfar;

        pmax[1] = pmin[2] * Math.tan(fovyrad / 2.0);
        pmin[1] = -pmax[1];

        pmax[0] = pmax[1] * aspectratio;
        pmin[0] = -pmax[0];

        return math.frustumMat4v(pmin, pmax, m);
    },

    /**
     * Returns true if the two 4x4 matrices are the same.
     * @param m1
     * @param m2
     * @returns {boolean}
     */
    compareMat4(m1, m2) {
        return m1[0] === m2[0] &&
            m1[1] === m2[1] &&
            m1[2] === m2[2] &&
            m1[3] === m2[3] &&
            m1[4] === m2[4] &&
            m1[5] === m2[5] &&
            m1[6] === m2[6] &&
            m1[7] === m2[7] &&
            m1[8] === m2[8] &&
            m1[9] === m2[9] &&
            m1[10] === m2[10] &&
            m1[11] === m2[11] &&
            m1[12] === m2[12] &&
            m1[13] === m2[13] &&
            m1[14] === m2[14] &&
            m1[15] === m2[15];
    },

    /**
     * Transforms a three-element position by a 4x4 matrix.
     * @method transformPoint3
     * @static
     */
    transformPoint3(m, p, dest = math.vec3()) {

        const x = p[0];
        const y = p[1];
        const z = p[2];

        dest[0] = (m[0] * x) + (m[4] * y) + (m[8] * z) + m[12];
        dest[1] = (m[1] * x) + (m[5] * y) + (m[9] * z) + m[13];
        dest[2] = (m[2] * x) + (m[6] * y) + (m[10] * z) + m[14];

        return dest;
    },

    /**
     * Transforms a homogeneous coordinate by a 4x4 matrix.
     * @method transformPoint3
     * @static
     */
    transformPoint4(m, v, dest = math.vec4()) {
        dest[0] = m[0] * v[0] + m[4] * v[1] + m[8] * v[2] + m[12] * v[3];
        dest[1] = m[1] * v[0] + m[5] * v[1] + m[9] * v[2] + m[13] * v[3];
        dest[2] = m[2] * v[0] + m[6] * v[1] + m[10] * v[2] + m[14] * v[3];
        dest[3] = m[3] * v[0] + m[7] * v[1] + m[11] * v[2] + m[15] * v[3];

        return dest;
    },


    /**
     * Transforms an array of three-element positions by a 4x4 matrix.
     * @method transformPoints3
     * @static
     */
    transformPoints3(m, points, points2) {
        const result = points2 || [];
        const len = points.length;
        let p0;
        let p1;
        let p2;
        let pi;

        // cache values
        const m0 = m[0];

        const m1 = m[1];
        const m2 = m[2];
        const m3 = m[3];
        const m4 = m[4];
        const m5 = m[5];
        const m6 = m[6];
        const m7 = m[7];
        const m8 = m[8];
        const m9 = m[9];
        const m10 = m[10];
        const m11 = m[11];
        const m12 = m[12];
        const m13 = m[13];
        const m14 = m[14];
        const m15 = m[15];

        let r;

        for (let i = 0; i < len; ++i) {

            // cache values
            pi = points[i];

            p0 = pi[0];
            p1 = pi[1];
            p2 = pi[2];

            r = result[i] || (result[i] = [0, 0, 0]);

            r[0] = (m0 * p0) + (m4 * p1) + (m8 * p2) + m12;
            r[1] = (m1 * p0) + (m5 * p1) + (m9 * p2) + m13;
            r[2] = (m2 * p0) + (m6 * p1) + (m10 * p2) + m14;
            r[3] = (m3 * p0) + (m7 * p1) + (m11 * p2) + m15;
        }

        result.length = len;

        return result;
    },

    /**
     * Transforms an array of positions by a 4x4 matrix.
     * @method transformPositions3
     * @static
     */
    transformPositions3(m, p, p2 = p) {
        let i;
        const len = p.length;

        let x;
        let y;
        let z;

        const m0 = m[0];
        const m1 = m[1];
        const m2 = m[2];
        const m3 = m[3];
        const m4 = m[4];
        const m5 = m[5];
        const m6 = m[6];
        const m7 = m[7];
        const m8 = m[8];
        const m9 = m[9];
        const m10 = m[10];
        const m11 = m[11];
        const m12 = m[12];
        const m13 = m[13];
        const m14 = m[14];
        const m15 = m[15];

        for (i = 0; i < len; i += 3) {

            x = p[i + 0];
            y = p[i + 1];
            z = p[i + 2];

            p2[i + 0] = (m0 * x) + (m4 * y) + (m8 * z) + m12;
            p2[i + 1] = (m1 * x) + (m5 * y) + (m9 * z) + m13;
            p2[i + 2] = (m2 * x) + (m6 * y) + (m10 * z) + m14;
        }

        return p2;
    },

    /**
     * Transforms an array of positions by a 4x4 matrix.
     * @method transformPositions4
     * @static
     */
    transformPositions4(m, p, p2 = p) {
        let i;
        const len = p.length;

        let x;
        let y;
        let z;

        const m0 = m[0];
        const m1 = m[1];
        const m2 = m[2];
        const m3 = m[3];
        const m4 = m[4];
        const m5 = m[5];
        const m6 = m[6];
        const m7 = m[7];
        const m8 = m[8];
        const m9 = m[9];
        const m10 = m[10];
        const m11 = m[11];
        const m12 = m[12];
        const m13 = m[13];
        const m14 = m[14];
        const m15 = m[15];

        for (i = 0; i < len; i += 4) {

            x = p[i + 0];
            y = p[i + 1];
            z = p[i + 2];

            p2[i + 0] = (m0 * x) + (m4 * y) + (m8 * z) + m12;
            p2[i + 1] = (m1 * x) + (m5 * y) + (m9 * z) + m13;
            p2[i + 2] = (m2 * x) + (m6 * y) + (m10 * z) + m14;
            p2[i + 3] = (m3 * x) + (m7 * y) + (m11 * z) + m15;
        }

        return p2;
    },

    /**
     * Transforms a three-element vector by a 4x4 matrix.
     * @method transformVec3
     * @static
     */
    transformVec3(m, v, dest) {
        const v0 = v[0];
        const v1 = v[1];
        const v2 = v[2];
        dest = dest || this.vec3();
        dest[0] = (m[0] * v0) + (m[4] * v1) + (m[8] * v2);
        dest[1] = (m[1] * v0) + (m[5] * v1) + (m[9] * v2);
        dest[2] = (m[2] * v0) + (m[6] * v1) + (m[10] * v2);
        return dest;
    },

    /**
     * Transforms a four-element vector by a 4x4 matrix.
     * @method transformVec4
     * @static
     */
    transformVec4(m, v, dest) {
        const v0 = v[0];
        const v1 = v[1];
        const v2 = v[2];
        const v3 = v[3];
        dest = dest || math.vec4();
        dest[0] = m[0] * v0 + m[4] * v1 + m[8] * v2 + m[12] * v3;
        dest[1] = m[1] * v0 + m[5] * v1 + m[9] * v2 + m[13] * v3;
        dest[2] = m[2] * v0 + m[6] * v1 + m[10] * v2 + m[14] * v3;
        dest[3] = m[3] * v0 + m[7] * v1 + m[11] * v2 + m[15] * v3;
        return dest;
    },

    /**
     * Rotate a 3D vector around the x-axis
     *
     * @method rotateVec3X
     * @param {Number[]} a The vec3 point to rotate
     * @param {Number[]} b The origin of the rotation
     * @param {Number} c The angle of rotation
     * @param {Number[]} dest The receiving vec3
     * @returns {Number[]} dest
     * @static
     */
    rotateVec3X(a, b, c, dest) {
        const p = [];
        const r = [];

        //Translate point to the origin
        p[0] = a[0] - b[0];
        p[1] = a[1] - b[1];
        p[2] = a[2] - b[2];

        //perform rotation
        r[0] = p[0];
        r[1] = p[1] * Math.cos(c) - p[2] * Math.sin(c);
        r[2] = p[1] * Math.sin(c) + p[2] * Math.cos(c);

        //translate to correct position
        dest[0] = r[0] + b[0];
        dest[1] = r[1] + b[1];
        dest[2] = r[2] + b[2];

        return dest;
    },

    /**
     * Rotate a 3D vector around the y-axis
     *
     * @method rotateVec3Y
     * @param {Number[]} a The vec3 point to rotate
     * @param {Number[]} b The origin of the rotation
     * @param {Number} c The angle of rotation
     * @param {Number[]} dest The receiving vec3
     * @returns {Number[]} dest
     * @static
     */
    rotateVec3Y(a, b, c, dest) {
        const p = [];
        const r = [];

        //Translate point to the origin
        p[0] = a[0] - b[0];
        p[1] = a[1] - b[1];
        p[2] = a[2] - b[2];

        //perform rotation
        r[0] = p[2] * Math.sin(c) + p[0] * Math.cos(c);
        r[1] = p[1];
        r[2] = p[2] * Math.cos(c) - p[0] * Math.sin(c);

        //translate to correct position
        dest[0] = r[0] + b[0];
        dest[1] = r[1] + b[1];
        dest[2] = r[2] + b[2];

        return dest;
    },

    /**
     * Rotate a 3D vector around the z-axis
     *
     * @method rotateVec3Z
     * @param {Number[]} a The vec3 point to rotate
     * @param {Number[]} b The origin of the rotation
     * @param {Number} c The angle of rotation
     * @param {Number[]} dest The receiving vec3
     * @returns {Number[]} dest
     * @static
     */
    rotateVec3Z(a, b, c, dest) {
        const p = [];
        const r = [];

        //Translate point to the origin
        p[0] = a[0] - b[0];
        p[1] = a[1] - b[1];
        p[2] = a[2] - b[2];

        //perform rotation
        r[0] = p[0] * Math.cos(c) - p[1] * Math.sin(c);
        r[1] = p[0] * Math.sin(c) + p[1] * Math.cos(c);
        r[2] = p[2];

        //translate to correct position
        dest[0] = r[0] + b[0];
        dest[1] = r[1] + b[1];
        dest[2] = r[2] + b[2];

        return dest;
    },

    /**
     * Transforms a four-element vector by a 4x4 projection matrix.
     *
     * @method projectVec4
     * @param {Number[]} p 3D View-space coordinate
     * @param {Number[]} q 2D Projected coordinate
     * @returns {Number[]} 2D Projected coordinate
     * @static
     */
    projectVec4(p, q) {
        const f = 1.0 / p[3];
        q = q || math.vec2();
        q[0] = p[0] * f;
        q[1] = p[1] * f;
        return q;
    },

    /**
     * Unprojects a three-element vector.
     *
     * @method unprojectVec3
     * @param {Number[]} p 3D Projected coordinate
     * @param {Number[]} viewMat View matrix
     * @returns {Number[]} projMat Projection matrix
     * @static
     */
    unprojectVec3: ((() => {
        const mat = new FloatArrayType(16);
        const mat2 = new FloatArrayType(16);
        const mat3 = new FloatArrayType(16);
        return function (p, viewMat, projMat, q) {
            return this.transformVec3(this.mulMat4(this.inverseMat4(viewMat, mat), this.inverseMat4(projMat, mat2), mat3), p, q)
        };
    }))(),

    /**
     * Linearly interpolates between two 3D vectors.
     * @method lerpVec3
     * @static
     */
    lerpVec3(t, t1, t2, p1, p2, dest) {
        const result = dest || math.vec3();
        const f = (t - t1) / (t2 - t1);
        result[0] = p1[0] + (f * (p2[0] - p1[0]));
        result[1] = p1[1] + (f * (p2[1] - p1[1]));
        result[2] = p1[2] + (f * (p2[2] - p1[2]));
        return result;
    },

    /**
     * Linearly interpolates between two 4x4 matrices.
     * @method lerpMat4
     * @static
     */
    lerpMat4(t, t1, t2, m1, m2, dest) {
        const result = dest || math.mat4();
        const f = (t - t1) / (t2 - t1);
        result[0] = m1[0] + (f * (m2[0] - m1[0]));
        result[1] = m1[1] + (f * (m2[1] - m1[1]));
        result[2] = m1[2] + (f * (m2[2] - m1[2]));
        result[3] = m1[3] + (f * (m2[3] - m1[3]));
        result[4] = m1[4] + (f * (m2[4] - m1[4]));
        result[5] = m1[5] + (f * (m2[5] - m1[5]));
        result[6] = m1[6] + (f * (m2[6] - m1[6]));
        result[7] = m1[7] + (f * (m2[7] - m1[7]));
        result[8] = m1[8] + (f * (m2[8] - m1[8]));
        result[9] = m1[9] + (f * (m2[9] - m1[9]));
        result[10] = m1[10] + (f * (m2[10] - m1[10]));
        result[11] = m1[11] + (f * (m2[11] - m1[11]));
        result[12] = m1[12] + (f * (m2[12] - m1[12]));
        result[13] = m1[13] + (f * (m2[13] - m1[13]));
        result[14] = m1[14] + (f * (m2[14] - m1[14]));
        result[15] = m1[15] + (f * (m2[15] - m1[15]));
        return result;
    },


    /**
     * Flattens a two-dimensional array into a one-dimensional array.
     *
     * @method flatten
     * @static
     * @param {Array of Arrays} a A 2D array
     * @returns Flattened 1D array
     */
    flatten(a) {

        const result = [];

        let i;
        let leni;
        let j;
        let lenj;
        let item;

        for (i = 0, leni = a.length; i < leni; i++) {
            item = a[i];
            for (j = 0, lenj = item.length; j < lenj; j++) {
                result.push(item[j]);
            }
        }

        return result;
    },


    identityQuaternion(dest = math.vec4()) {
        dest[0] = 0.0;
        dest[1] = 0.0;
        dest[2] = 0.0;
        dest[3] = 1.0;
        return dest;
    },

    /**
     * Initializes a quaternion from Euler angles.
     *
     * @param {Number[]} euler The Euler angles.
     * @param {String} order Euler angle order: "XYZ", "YXZ", "ZXY" etc.
     * @param {Number[]} [dest] Destination quaternion, created by default.
     * @returns {Number[]} The quaternion.
     */
    eulerToQuaternion(euler, order, dest = math.vec4()) {
        // http://www.mathworks.com/matlabcentral/fileexchange/
        // 	20696-function-to-convert-between-dcm-euler-angles-quaternions-and-euler-vectors/
        //	content/SpinCalc.m

        const a = (euler[0] * math.DEGTORAD) / 2;
        const b = (euler[1] * math.DEGTORAD) / 2;
        const c = (euler[2] * math.DEGTORAD) / 2;

        const c1 = Math.cos(a);
        const c2 = Math.cos(b);
        const c3 = Math.cos(c);
        const s1 = Math.sin(a);
        const s2 = Math.sin(b);
        const s3 = Math.sin(c);

        if (order === 'XYZ') {

            dest[0] = s1 * c2 * c3 + c1 * s2 * s3;
            dest[1] = c1 * s2 * c3 - s1 * c2 * s3;
            dest[2] = c1 * c2 * s3 + s1 * s2 * c3;
            dest[3] = c1 * c2 * c3 - s1 * s2 * s3;

        } else if (order === 'YXZ') {

            dest[0] = s1 * c2 * c3 + c1 * s2 * s3;
            dest[1] = c1 * s2 * c3 - s1 * c2 * s3;
            dest[2] = c1 * c2 * s3 - s1 * s2 * c3;
            dest[3] = c1 * c2 * c3 + s1 * s2 * s3;

        } else if (order === 'ZXY') {

            dest[0] = s1 * c2 * c3 - c1 * s2 * s3;
            dest[1] = c1 * s2 * c3 + s1 * c2 * s3;
            dest[2] = c1 * c2 * s3 + s1 * s2 * c3;
            dest[3] = c1 * c2 * c3 - s1 * s2 * s3;

        } else if (order === 'ZYX') {

            dest[0] = s1 * c2 * c3 - c1 * s2 * s3;
            dest[1] = c1 * s2 * c3 + s1 * c2 * s3;
            dest[2] = c1 * c2 * s3 - s1 * s2 * c3;
            dest[3] = c1 * c2 * c3 + s1 * s2 * s3;

        } else if (order === 'YZX') {

            dest[0] = s1 * c2 * c3 + c1 * s2 * s3;
            dest[1] = c1 * s2 * c3 + s1 * c2 * s3;
            dest[2] = c1 * c2 * s3 - s1 * s2 * c3;
            dest[3] = c1 * c2 * c3 - s1 * s2 * s3;

        } else if (order === 'XZY') {

            dest[0] = s1 * c2 * c3 - c1 * s2 * s3;
            dest[1] = c1 * s2 * c3 - s1 * c2 * s3;
            dest[2] = c1 * c2 * s3 + s1 * s2 * c3;
            dest[3] = c1 * c2 * c3 + s1 * s2 * s3;
        }

        return dest;
    },

    mat4ToQuaternion(m, dest = math.vec4()) {
        // http://www.euclideanspace.com/maths/geometry/rotations/conversions/matrixToQuaternion/index.htm

        // Assumes the upper 3x3 of m is a pure rotation matrix (i.e, unscaled)

        const m11 = m[0];
        const m12 = m[4];
        const m13 = m[8];
        const m21 = m[1];
        const m22 = m[5];
        const m23 = m[9];
        const m31 = m[2];
        const m32 = m[6];
        const m33 = m[10];
        let s;

        const trace = m11 + m22 + m33;

        if (trace > 0) {

            s = 0.5 / Math.sqrt(trace + 1.0);

            dest[3] = 0.25 / s;
            dest[0] = (m32 - m23) * s;
            dest[1] = (m13 - m31) * s;
            dest[2] = (m21 - m12) * s;

        } else if (m11 > m22 && m11 > m33) {

            s = 2.0 * Math.sqrt(1.0 + m11 - m22 - m33);

            dest[3] = (m32 - m23) / s;
            dest[0] = 0.25 * s;
            dest[1] = (m12 + m21) / s;
            dest[2] = (m13 + m31) / s;

        } else if (m22 > m33) {

            s = 2.0 * Math.sqrt(1.0 + m22 - m11 - m33);

            dest[3] = (m13 - m31) / s;
            dest[0] = (m12 + m21) / s;
            dest[1] = 0.25 * s;
            dest[2] = (m23 + m32) / s;

        } else {

            s = 2.0 * Math.sqrt(1.0 + m33 - m11 - m22);

            dest[3] = (m21 - m12) / s;
            dest[0] = (m13 + m31) / s;
            dest[1] = (m23 + m32) / s;
            dest[2] = 0.25 * s;
        }

        return dest;
    },

    vec3PairToQuaternion(u, v, dest = math.vec4()) {
        const norm_u_norm_v = Math.sqrt(math.dotVec3(u, u) * math.dotVec3(v, v));
        let real_part = norm_u_norm_v + math.dotVec3(u, v);

        if (real_part < 0.00000001 * norm_u_norm_v) {

            // If u and v are exactly opposite, rotate 180 degrees
            // around an arbitrary orthogonal axis. Axis normalisation
            // can happen later, when we normalise the quaternion.

            real_part = 0.0;

            if (Math.abs(u[0]) > Math.abs(u[2])) {

                dest[0] = -u[1];
                dest[1] = u[0];
                dest[2] = 0;

            } else {
                dest[0] = 0;
                dest[1] = -u[2];
                dest[2] = u[1]
            }

        } else {

            // Otherwise, build quaternion the standard way.
            math.cross3Vec3(u, v, dest);
        }

        dest[3] = real_part;

        return math.normalizeQuaternion(dest);
    },

    angleAxisToQuaternion(angleAxis, dest = math.vec4()) {
        const halfAngle = angleAxis[3] / 2.0;
        const fsin = Math.sin(halfAngle);
        dest[0] = fsin * angleAxis[0];
        dest[1] = fsin * angleAxis[1];
        dest[2] = fsin * angleAxis[2];
        dest[3] = Math.cos(halfAngle);
        return dest;
    },

    quaternionToEuler: ((() => {
        const mat = new FloatArrayType(16);
        return (q, order, dest) => {
            dest = dest || math.vec3();
            math.quaternionToRotationMat4(q, mat);
            math.mat4ToEuler(mat, order, dest);
            return dest;
        };
    }))(),

    mulQuaternions(p, q, dest = math.vec4()) {
        const p0 = p[0];
        const p1 = p[1];
        const p2 = p[2];
        const p3 = p[3];
        const q0 = q[0];
        const q1 = q[1];
        const q2 = q[2];
        const q3 = q[3];
        dest[0] = p3 * q0 + p0 * q3 + p1 * q2 - p2 * q1;
        dest[1] = p3 * q1 + p1 * q3 + p2 * q0 - p0 * q2;
        dest[2] = p3 * q2 + p2 * q3 + p0 * q1 - p1 * q0;
        dest[3] = p3 * q3 - p0 * q0 - p1 * q1 - p2 * q2;
        return dest;
    },

    vec3ApplyQuaternion(q, vec, dest = math.vec3()) {
        const x = vec[0];
        const y = vec[1];
        const z = vec[2];

        const qx = q[0];
        const qy = q[1];
        const qz = q[2];
        const qw = q[3];

        // calculate quat * vector

        const ix = qw * x + qy * z - qz * y;
        const iy = qw * y + qz * x - qx * z;
        const iz = qw * z + qx * y - qy * x;
        const iw = -qx * x - qy * y - qz * z;

        // calculate result * inverse quat

        dest[0] = ix * qw + iw * -qx + iy * -qz - iz * -qy;
        dest[1] = iy * qw + iw * -qy + iz * -qx - ix * -qz;
        dest[2] = iz * qw + iw * -qz + ix * -qy - iy * -qx;

        return dest;
    },

    quaternionToMat4(q, dest) {

        dest = math.identityMat4(dest);

        const q0 = q[0];  //x
        const q1 = q[1];  //y
        const q2 = q[2];  //z
        const q3 = q[3];  //w

        const tx = 2.0 * q0;
        const ty = 2.0 * q1;
        const tz = 2.0 * q2;

        const twx = tx * q3;
        const twy = ty * q3;
        const twz = tz * q3;

        const txx = tx * q0;
        const txy = ty * q0;
        const txz = tz * q0;

        const tyy = ty * q1;
        const tyz = tz * q1;
        const tzz = tz * q2;

        dest[0] = 1.0 - (tyy + tzz);
        dest[1] = txy + twz;
        dest[2] = txz - twy;

        dest[4] = txy - twz;
        dest[5] = 1.0 - (txx + tzz);
        dest[6] = tyz + twx;

        dest[8] = txz + twy;
        dest[9] = tyz - twx;

        dest[10] = 1.0 - (txx + tyy);

        return dest;
    },

    quaternionToRotationMat4(q, m) {
        const x = q[0];
        const y = q[1];
        const z = q[2];
        const w = q[3];

        const x2 = x + x;
        const y2 = y + y;
        const z2 = z + z;
        const xx = x * x2;
        const xy = x * y2;
        const xz = x * z2;
        const yy = y * y2;
        const yz = y * z2;
        const zz = z * z2;
        const wx = w * x2;
        const wy = w * y2;
        const wz = w * z2;

        m[0] = 1 - (yy + zz);
        m[4] = xy - wz;
        m[8] = xz + wy;

        m[1] = xy + wz;
        m[5] = 1 - (xx + zz);
        m[9] = yz - wx;

        m[2] = xz - wy;
        m[6] = yz + wx;
        m[10] = 1 - (xx + yy);

        // last column
        m[3] = 0;
        m[7] = 0;
        m[11] = 0;

        // bottom row
        m[12] = 0;
        m[13] = 0;
        m[14] = 0;
        m[15] = 1;

        return m;
    },

    normalizeQuaternion(q, dest = q) {
        const len = math.lenVec4([q[0], q[1], q[2], q[3]]);
        dest[0] = q[0] / len;
        dest[1] = q[1] / len;
        dest[2] = q[2] / len;
        dest[3] = q[3] / len;
        return dest;
    },

    conjugateQuaternion(q, dest = q) {
        dest[0] = -q[0];
        dest[1] = -q[1];
        dest[2] = -q[2];
        dest[3] = q[3];
        return dest;
    },

    inverseQuaternion(q, dest) {
        return math.normalizeQuaternion(math.conjugateQuaternion(q, dest));
    },

    quaternionToAngleAxis(q, angleAxis = math.vec4()) {
        q = math.normalizeQuaternion(q, tempVec4);
        const q3 = q[3];
        const angle = 2 * Math.acos(q3);
        const s = Math.sqrt(1 - q3 * q3);
        if (s < 0.001) { // test to avoid divide by zero, s is always positive due to sqrt
            angleAxis[0] = q[0];
            angleAxis[1] = q[1];
            angleAxis[2] = q[2];
        } else {
            angleAxis[0] = q[0] / s;
            angleAxis[1] = q[1] / s;
            angleAxis[2] = q[2] / s;
        }
        angleAxis[3] = angle; // * 57.295779579;
        return angleAxis;
    },

    //------------------------------------------------------------------------------------------------------------------
    // Boundaries
    //------------------------------------------------------------------------------------------------------------------

    /**
     * Returns a new, uninitialized 3D axis-aligned bounding box.
     *
     * @private
     */
    AABB3(values) {
        return new FloatArrayType(values || 6);
    },

    /**
     * Returns a new, uninitialized 2D axis-aligned bounding box.
     *
     * @private
     */
    AABB2(values) {
        return new FloatArrayType(values || 4);
    },

    /**
     * Returns a new, uninitialized 3D oriented bounding box (OBB).
     *
     * @private
     */
    OBB3(values) {
        return new FloatArrayType(values || 32);
    },

    /**
     * Returns a new, uninitialized 2D oriented bounding box (OBB).
     *
     * @private
     */
    OBB2(values) {
        return new FloatArrayType(values || 16);
    },

    /** Returns a new 3D bounding sphere */
    Sphere3(x, y, z, r) {
        return new FloatArrayType([x, y, z, r]);
    },

    /**
     * Transforms an OBB3 by a 4x4 matrix.
     *
     * @private
     */
    transformOBB3(m, p, p2 = p) {
        let i;
        const len = p.length;

        let x;
        let y;
        let z;

        const m0 = m[0];
        const m1 = m[1];
        const m2 = m[2];
        const m3 = m[3];
        const m4 = m[4];
        const m5 = m[5];
        const m6 = m[6];
        const m7 = m[7];
        const m8 = m[8];
        const m9 = m[9];
        const m10 = m[10];
        const m11 = m[11];
        const m12 = m[12];
        const m13 = m[13];
        const m14 = m[14];
        const m15 = m[15];

        for (i = 0; i < len; i += 4) {

            x = p[i + 0];
            y = p[i + 1];
            z = p[i + 2];

            p2[i + 0] = (m0 * x) + (m4 * y) + (m8 * z) + m12;
            p2[i + 1] = (m1 * x) + (m5 * y) + (m9 * z) + m13;
            p2[i + 2] = (m2 * x) + (m6 * y) + (m10 * z) + m14;
            p2[i + 3] = (m3 * x) + (m7 * y) + (m11 * z) + m15;
        }

        return p2;
    },

    /** Returns true if the first AABB contains the second AABB.
     * @param aabb1
     * @param aabb2
     * @returns {boolean}
     */
    containsAABB3: function (aabb1, aabb2) {
        const result = (
            aabb1[0] <= aabb2[0] && aabb2[3] <= aabb1[3] &&
            aabb1[1] <= aabb2[1] && aabb2[4] <= aabb1[4] &&
            aabb1[2] <= aabb2[2] && aabb2[5] <= aabb1[5]);
        return result;
    },


    /**
     * Gets the diagonal size of an AABB3 given as minima and maxima.
     *
     * @private
     */
    getAABB3Diag: ((() => {

        const min = new FloatArrayType(3);
        const max = new FloatArrayType(3);
        const tempVec3 = new FloatArrayType(3);

        return aabb => {

            min[0] = aabb[0];
            min[1] = aabb[1];
            min[2] = aabb[2];

            max[0] = aabb[3];
            max[1] = aabb[4];
            max[2] = aabb[5];

            math.subVec3(max, min, tempVec3);

            return Math.abs(math.lenVec3(tempVec3));
        };
    }))(),

    /**
     * Get a diagonal boundary size that is symmetrical about the given point.
     *
     * @private
     */
    getAABB3DiagPoint: ((() => {

        const min = new FloatArrayType(3);
        const max = new FloatArrayType(3);
        const tempVec3 = new FloatArrayType(3);

        return (aabb, p) => {

            min[0] = aabb[0];
            min[1] = aabb[1];
            min[2] = aabb[2];

            max[0] = aabb[3];
            max[1] = aabb[4];
            max[2] = aabb[5];

            const diagVec = math.subVec3(max, min, tempVec3);

            const xneg = p[0] - aabb[0];
            const xpos = aabb[3] - p[0];
            const yneg = p[1] - aabb[1];
            const ypos = aabb[4] - p[1];
            const zneg = p[2] - aabb[2];
            const zpos = aabb[5] - p[2];

            diagVec[0] += (xneg > xpos) ? xneg : xpos;
            diagVec[1] += (yneg > ypos) ? yneg : ypos;
            diagVec[2] += (zneg > zpos) ? zneg : zpos;

            return Math.abs(math.lenVec3(diagVec));
        };
    }))(),

    /**
     * Gets the area of an AABB.
     *
     * @private
     */
    getAABB3Area(aabb) {
        const width = (aabb[3] - aabb[0]);
        const height = (aabb[4] - aabb[1]);
        const depth = (aabb[5] - aabb[2]);
        return (width * height * depth);
    },

    /**
     * Gets the center of an AABB.
     *
     * @private
     */
    getAABB3Center(aabb, dest) {
        const r = dest || math.vec3();

        r[0] = (aabb[0] + aabb[3]) / 2;
        r[1] = (aabb[1] + aabb[4]) / 2;
        r[2] = (aabb[2] + aabb[5]) / 2;

        return r;
    },

    /**
     * Gets the center of a 2D AABB.
     *
     * @private
     */
    getAABB2Center(aabb, dest) {
        const r = dest || math.vec2();

        r[0] = (aabb[2] + aabb[0]) / 2;
        r[1] = (aabb[3] + aabb[1]) / 2;

        return r;
    },

    /**
     * Collapses a 3D axis-aligned boundary, ready to expand to fit 3D points.
     * Creates new AABB if none supplied.
     *
     * @private
     */
    collapseAABB3(aabb = math.AABB3()) {
        aabb[0] = math.MAX_DOUBLE;
        aabb[1] = math.MAX_DOUBLE;
        aabb[2] = math.MAX_DOUBLE;
        aabb[3] = math.MIN_DOUBLE;
        aabb[4] = math.MIN_DOUBLE;
        aabb[5] = math.MIN_DOUBLE;

        return aabb;
    },

    /**
     * Converts an axis-aligned 3D boundary into an oriented boundary consisting of
     * an array of eight 3D positions, one for each corner of the boundary.
     *
     * @private
     */
    AABB3ToOBB3(aabb, obb = math.OBB3()) {
        obb[0] = aabb[0];
        obb[1] = aabb[1];
        obb[2] = aabb[2];
        obb[3] = 1;

        obb[4] = aabb[3];
        obb[5] = aabb[1];
        obb[6] = aabb[2];
        obb[7] = 1;

        obb[8] = aabb[3];
        obb[9] = aabb[4];
        obb[10] = aabb[2];
        obb[11] = 1;

        obb[12] = aabb[0];
        obb[13] = aabb[4];
        obb[14] = aabb[2];
        obb[15] = 1;

        obb[16] = aabb[0];
        obb[17] = aabb[1];
        obb[18] = aabb[5];
        obb[19] = 1;

        obb[20] = aabb[3];
        obb[21] = aabb[1];
        obb[22] = aabb[5];
        obb[23] = 1;

        obb[24] = aabb[3];
        obb[25] = aabb[4];
        obb[26] = aabb[5];
        obb[27] = 1;

        obb[28] = aabb[0];
        obb[29] = aabb[4];
        obb[30] = aabb[5];
        obb[31] = 1;

        return obb;
    },

    /**
     * Finds the minimum axis-aligned 3D boundary enclosing the homogeneous 3D points (x,y,z,w) given in a flattened array.
     *
     * @private
     */
    positions3ToAABB3: ((() => {

        const p = new FloatArrayType(3);

        return (positions, aabb, positionsDecodeMatrix) => {
            aabb = aabb || math.AABB3();

            let xmin = math.MAX_DOUBLE;
            let ymin = math.MAX_DOUBLE;
            let zmin = math.MAX_DOUBLE;
            let xmax = math.MIN_DOUBLE;
            let ymax = math.MIN_DOUBLE;
            let zmax = math.MIN_DOUBLE;

            let x;
            let y;
            let z;

            for (let i = 0, len = positions.length; i < len; i += 3) {

                if (positionsDecodeMatrix) {

                    p[0] = positions[i + 0];
                    p[1] = positions[i + 1];
                    p[2] = positions[i + 2];

                    math.decompressPosition(p, positionsDecodeMatrix, p);

                    x = p[0];
                    y = p[1];
                    z = p[2];

                } else {
                    x = positions[i + 0];
                    y = positions[i + 1];
                    z = positions[i + 2];
                }

                if (x < xmin) {
                    xmin = x;
                }

                if (y < ymin) {
                    ymin = y;
                }

                if (z < zmin) {
                    zmin = z;
                }

                if (x > xmax) {
                    xmax = x;
                }

                if (y > ymax) {
                    ymax = y;
                }

                if (z > zmax) {
                    zmax = z;
                }
            }

            aabb[0] = xmin;
            aabb[1] = ymin;
            aabb[2] = zmin;
            aabb[3] = xmax;
            aabb[4] = ymax;
            aabb[5] = zmax;

            return aabb;
        };
    }))(),

    /**
     * Finds the minimum axis-aligned 3D boundary enclosing the homogeneous 3D points (x,y,z,w) given in a flattened array.
     *
     * @private
     */
    OBB3ToAABB3(obb, aabb = math.AABB3()) {
        let xmin = math.MAX_DOUBLE;
        let ymin = math.MAX_DOUBLE;
        let zmin = math.MAX_DOUBLE;
        let xmax = math.MIN_DOUBLE;
        let ymax = math.MIN_DOUBLE;
        let zmax = math.MIN_DOUBLE;

        let x;
        let y;
        let z;

        for (let i = 0, len = obb.length; i < len; i += 4) {

            x = obb[i + 0];
            y = obb[i + 1];
            z = obb[i + 2];

            if (x < xmin) {
                xmin = x;
            }

            if (y < ymin) {
                ymin = y;
            }

            if (z < zmin) {
                zmin = z;
            }

            if (x > xmax) {
                xmax = x;
            }

            if (y > ymax) {
                ymax = y;
            }

            if (z > zmax) {
                zmax = z;
            }
        }

        aabb[0] = xmin;
        aabb[1] = ymin;
        aabb[2] = zmin;
        aabb[3] = xmax;
        aabb[4] = ymax;
        aabb[5] = zmax;

        return aabb;
    },

    /**
     * Finds the minimum axis-aligned 3D boundary enclosing the given 3D points.
     *
     * @private
     */
    points3ToAABB3(points, aabb = math.AABB3()) {
        let xmin = math.MAX_DOUBLE;
        let ymin = math.MAX_DOUBLE;
        let zmin = math.MAX_DOUBLE;
        let xmax = math.MIN_DOUBLE;
        let ymax = math.MIN_DOUBLE;
        let zmax = math.MIN_DOUBLE;

        let x;
        let y;
        let z;

        for (let i = 0, len = points.length; i < len; i++) {

            x = points[i][0];
            y = points[i][1];
            z = points[i][2];

            if (x < xmin) {
                xmin = x;
            }

            if (y < ymin) {
                ymin = y;
            }

            if (z < zmin) {
                zmin = z;
            }

            if (x > xmax) {
                xmax = x;
            }

            if (y > ymax) {
                ymax = y;
            }

            if (z > zmax) {
                zmax = z;
            }
        }

        aabb[0] = xmin;
        aabb[1] = ymin;
        aabb[2] = zmin;
        aabb[3] = xmax;
        aabb[4] = ymax;
        aabb[5] = zmax;

        return aabb;
    },

    /**
     * Finds the minimum boundary sphere enclosing the given 3D points.
     *
     * @private
     */
    points3ToSphere3: ((() => {

        const tempVec3 = new FloatArrayType(3);

        return (points, sphere) => {

            sphere = sphere || math.vec4();

            let x = 0;
            let y = 0;
            let z = 0;

            let i;
            const numPoints = points.length;

            for (i = 0; i < numPoints; i++) {
                x += points[i][0];
                y += points[i][1];
                z += points[i][2];
            }

            sphere[0] = x / numPoints;
            sphere[1] = y / numPoints;
            sphere[2] = z / numPoints;

            let radius = 0;
            let dist;

            for (i = 0; i < numPoints; i++) {

                dist = Math.abs(math.lenVec3(math.subVec3(points[i], sphere, tempVec3)));

                if (dist > radius) {
                    radius = dist;
                }
            }

            sphere[3] = radius;

            return sphere;
        };
    }))(),

    /**
     * Finds the minimum boundary sphere enclosing the given 3D positions.
     *
     * @private
     */
    positions3ToSphere3: ((() => {

        const tempVec3a = new FloatArrayType(3);
        const tempVec3b = new FloatArrayType(3);

        return (positions, sphere) => {

            sphere = sphere || math.vec4();

            let x = 0;
            let y = 0;
            let z = 0;

            let i;
            const lenPositions = positions.length;
            let radius = 0;

            for (i = 0; i < lenPositions; i += 3) {
                x += positions[i];
                y += positions[i + 1];
                z += positions[i + 2];
            }

            const numPositions = lenPositions / 3;

            sphere[0] = x / numPositions;
            sphere[1] = y / numPositions;
            sphere[2] = z / numPositions;

            let dist;

            for (i = 0; i < lenPositions; i += 3) {

                tempVec3a[0] = positions[i];
                tempVec3a[1] = positions[i + 1];
                tempVec3a[2] = positions[i + 2];

                dist = Math.abs(math.lenVec3(math.subVec3(tempVec3a, sphere, tempVec3b)));

                if (dist > radius) {
                    radius = dist;
                }
            }

            sphere[3] = radius;

            return sphere;
        };
    }))(),

    /**
     * Finds the minimum boundary sphere enclosing the given 3D points.
     *
     * @private
     */
    OBB3ToSphere3: ((() => {

        const point = new FloatArrayType(3);
        const tempVec3 = new FloatArrayType(3);

        return (points, sphere) => {

            sphere = sphere || math.vec4();

            let x = 0;
            let y = 0;
            let z = 0;

            let i;
            const lenPoints = points.length;
            const numPoints = lenPoints / 4;

            for (i = 0; i < lenPoints; i += 4) {
                x += points[i + 0];
                y += points[i + 1];
                z += points[i + 2];
            }

            sphere[0] = x / numPoints;
            sphere[1] = y / numPoints;
            sphere[2] = z / numPoints;

            let radius = 0;
            let dist;

            for (i = 0; i < lenPoints; i += 4) {

                point[0] = points[i + 0];
                point[1] = points[i + 1];
                point[2] = points[i + 2];

                dist = Math.abs(math.lenVec3(math.subVec3(point, sphere, tempVec3)));

                if (dist > radius) {
                    radius = dist;
                }
            }

            sphere[3] = radius;

            return sphere;
        };
    }))(),

    /**
     * Gets the center of a bounding sphere.
     *
     * @private
     */
    getSphere3Center(sphere, dest = math.vec3()) {
        dest[0] = sphere[0];
        dest[1] = sphere[1];
        dest[2] = sphere[2];

        return dest;
    },

    /**
     * Gets the 3D center of the given flat array of 3D positions.
     *
     * @private
     */
    getPositionsCenter(positions, center = math.vec3()) {
        let xCenter = 0;
        let yCenter = 0;
        let zCenter = 0;
        for (var i = 0, len = positions.length; i < len; i += 3) {
            xCenter += positions[i + 0];
            yCenter += positions[i + 1];
            zCenter += positions[i + 2];
        }
        const numPositions = positions.length / 3;
        center[0] = xCenter / numPositions;
        center[1] = yCenter / numPositions;
        center[2] = zCenter / numPositions;
        return center;
    },

    /**
     * Expands the first axis-aligned 3D boundary to enclose the second, if required.
     *
     * @private
     */
    expandAABB3(aabb1, aabb2) {

        if (aabb1[0] > aabb2[0]) {
            aabb1[0] = aabb2[0];
        }

        if (aabb1[1] > aabb2[1]) {
            aabb1[1] = aabb2[1];
        }

        if (aabb1[2] > aabb2[2]) {
            aabb1[2] = aabb2[2];
        }

        if (aabb1[3] < aabb2[3]) {
            aabb1[3] = aabb2[3];
        }

        if (aabb1[4] < aabb2[4]) {
            aabb1[4] = aabb2[4];
        }

        if (aabb1[5] < aabb2[5]) {
            aabb1[5] = aabb2[5];
        }

        return aabb1;
    },

    /**
     * Expands an axis-aligned 3D boundary to enclose the given point, if needed.
     *
     * @private
     */
    expandAABB3Point3(aabb, p) {

        if (aabb[0] > p[0]) {
            aabb[0] = p[0];
        }

        if (aabb[1] > p[1]) {
            aabb[1] = p[1];
        }

        if (aabb[2] > p[2]) {
            aabb[2] = p[2];
        }

        if (aabb[3] < p[0]) {
            aabb[3] = p[0];
        }

        if (aabb[4] < p[1]) {
            aabb[4] = p[1];
        }

        if (aabb[5] < p[2]) {
            aabb[5] = p[2];
        }

        return aabb;
    },

    /**
     * Expands an axis-aligned 3D boundary to enclose the given points, if needed.
     *
     * @private
     */
    expandAABB3Points3(aabb, positions) {
        var x;
        var y;
        var z;
        for (var i = 0, len = positions.length; i < len; i += 3) {
            x = positions[i];
            y = positions[i + 1];
            z = positions[i + 2];
            if (aabb[0] > x) {
                aabb[0] = x;
            }
            if (aabb[1] > y) {
                aabb[1] = y;
            }
            if (aabb[2] > z) {
                aabb[2] = z;
            }
            if (aabb[3] < x) {
                aabb[3] = x;
            }
            if (aabb[4] < y) {
                aabb[4] = y;
            }
            if (aabb[5] < z) {
                aabb[5] = z;
            }
        }
        return aabb;
    },

    /**
     * Collapses a 2D axis-aligned boundary, ready to expand to fit 2D points.
     * Creates new AABB if none supplied.
     *
     * @private
     */
    collapseAABB2(aabb = math.AABB2()) {
        aabb[0] = math.MAX_DOUBLE;
        aabb[1] = math.MAX_DOUBLE;
        aabb[2] = math.MIN_DOUBLE;
        aabb[3] = math.MIN_DOUBLE;

        return aabb;
    },

    point3AABB3Intersect(aabb, p) {
        return aabb[0] > p[0] || aabb[3] < p[0] || aabb[1] > p[1] || aabb[4] < p[1] || aabb[2] > p[2] || aabb[5] < p[2];
    },

    /**
     *
     * @param dir
     * @param constant
     * @param aabb
     * @returns {number}
     */
    planeAABB3Intersect(dir, constant, aabb) {
        let min, max;
        if (dir[0] > 0) {
            min = dir[0] * aabb[0];
            max = dir[0] * aabb[3];
        } else {
            min = dir[0] * aabb[3];
            max = dir[0] * aabb[0];
        }
        if (dir[1] > 0) {
            min += dir[1] * aabb[1];
            max += dir[1] * aabb[4];
        } else {
            min += dir[1] * aabb[4];
            max += dir[1] * aabb[1];
        }
        if (dir[2] > 0) {
            min += dir[2] * aabb[2];
            max += dir[2] * aabb[5];
        } else {
            min += dir[2] * aabb[5];
            max += dir[2] * aabb[2];
        }
        const outside = (min <= -constant) && (max <= -constant);
        if (outside) {
            return -1;
        }

        const inside = (min >= -constant) && (max >= -constant);
        if (inside) {
            return 1;
        }

        return 0;
    },

    /**
     * Finds the minimum 2D projected axis-aligned boundary enclosing the given 3D points.
     *
     * @private
     */
    OBB3ToAABB2(points, aabb = math.AABB2()) {
        let xmin = math.MAX_DOUBLE;
        let ymin = math.MAX_DOUBLE;
        let xmax = math.MIN_DOUBLE;
        let ymax = math.MIN_DOUBLE;

        let x;
        let y;
        let w;
        let f;

        for (let i = 0, len = points.length; i < len; i += 4) {

            x = points[i + 0];
            y = points[i + 1];
            w = points[i + 3] || 1.0;

            f = 1.0 / w;

            x *= f;
            y *= f;

            if (x < xmin) {
                xmin = x;
            }

            if (y < ymin) {
                ymin = y;
            }

            if (x > xmax) {
                xmax = x;
            }

            if (y > ymax) {
                ymax = y;
            }
        }

        aabb[0] = xmin;
        aabb[1] = ymin;
        aabb[2] = xmax;
        aabb[3] = ymax;

        return aabb;
    },

    /**
     * Expands the first axis-aligned 2D boundary to enclose the second, if required.
     *
     * @private
     */
    expandAABB2(aabb1, aabb2) {

        if (aabb1[0] > aabb2[0]) {
            aabb1[0] = aabb2[0];
        }

        if (aabb1[1] > aabb2[1]) {
            aabb1[1] = aabb2[1];
        }

        if (aabb1[2] < aabb2[2]) {
            aabb1[2] = aabb2[2];
        }

        if (aabb1[3] < aabb2[3]) {
            aabb1[3] = aabb2[3];
        }

        return aabb1;
    },

    /**
     * Expands an axis-aligned 2D boundary to enclose the given point, if required.
     *
     * @private
     */
    expandAABB2Point2(aabb, p) {

        if (aabb[0] > p[0]) {
            aabb[0] = p[0];
        }

        if (aabb[1] > p[1]) {
            aabb[1] = p[1];
        }

        if (aabb[2] < p[0]) {
            aabb[2] = p[0];
        }

        if (aabb[3] < p[1]) {
            aabb[3] = p[1];
        }

        return aabb;
    },

    AABB2ToCanvas(aabb, canvasWidth, canvasHeight, aabb2 = aabb) {
        const xmin = (aabb[0] + 1.0) * 0.5;
        const ymin = (aabb[1] + 1.0) * 0.5;
        const xmax = (aabb[2] + 1.0) * 0.5;
        const ymax = (aabb[3] + 1.0) * 0.5;

        aabb2[0] = Math.floor(xmin * canvasWidth);
        aabb2[1] = canvasHeight - Math.floor(ymax * canvasHeight);
        aabb2[2] = Math.floor(xmax * canvasWidth);
        aabb2[3] = canvasHeight - Math.floor(ymin * canvasHeight);

        return aabb2;
    },

    //------------------------------------------------------------------------------------------------------------------
    // Curves
    //------------------------------------------------------------------------------------------------------------------

    tangentQuadraticBezier(t, p0, p1, p2) {
        return 2 * (1 - t) * (p1 - p0) + 2 * t * (p2 - p1);
    },

    tangentQuadraticBezier3(t, p0, p1, p2, p3) {
        return -3 * p0 * (1 - t) * (1 - t) +
            3 * p1 * (1 - t) * (1 - t) - 6 * t * p1 * (1 - t) +
            6 * t * p2 * (1 - t) - 3 * t * t * p2 +
            3 * t * t * p3;
    },

    tangentSpline(t) {
        const h00 = 6 * t * t - 6 * t;
        const h10 = 3 * t * t - 4 * t + 1;
        const h01 = -6 * t * t + 6 * t;
        const h11 = 3 * t * t - 2 * t;
        return h00 + h10 + h01 + h11;
    },

    catmullRomInterpolate(p0, p1, p2, p3, t) {
        const v0 = (p2 - p0) * 0.5;
        const v1 = (p3 - p1) * 0.5;
        const t2 = t * t;
        const t3 = t * t2;
        return (2 * p1 - 2 * p2 + v0 + v1) * t3 + (-3 * p1 + 3 * p2 - 2 * v0 - v1) * t2 + v0 * t + p1;
    },

// Bezier Curve formulii from http://en.wikipedia.org/wiki/B%C3%A9zier_curve

// Quad Bezier Functions

    b2p0(t, p) {
        const k = 1 - t;
        return k * k * p;

    },

    b2p1(t, p) {
        return 2 * (1 - t) * t * p;
    },

    b2p2(t, p) {
        return t * t * p;
    },

    b2(t, p0, p1, p2) {
        return this.b2p0(t, p0) + this.b2p1(t, p1) + this.b2p2(t, p2);
    },

// Cubic Bezier Functions

    b3p0(t, p) {
        const k = 1 - t;
        return k * k * k * p;
    },

    b3p1(t, p) {
        const k = 1 - t;
        return 3 * k * k * t * p;
    },

    b3p2(t, p) {
        const k = 1 - t;
        return 3 * k * t * t * p;
    },

    b3p3(t, p) {
        return t * t * t * p;
    },

    b3(t, p0, p1, p2, p3) {
        return this.b3p0(t, p0) + this.b3p1(t, p1) + this.b3p2(t, p2) + this.b3p3(t, p3);
    },

    //------------------------------------------------------------------------------------------------------------------
    // Geometry
    //------------------------------------------------------------------------------------------------------------------

    /**
     * Calculates the normal vector of a triangle.
     *
     * @private
     */
    triangleNormal(a, b, c, normal = math.vec3()) {
        const p1x = b[0] - a[0];
        const p1y = b[1] - a[1];
        const p1z = b[2] - a[2];

        const p2x = c[0] - a[0];
        const p2y = c[1] - a[1];
        const p2z = c[2] - a[2];

        const p3x = p1y * p2z - p1z * p2y;
        const p3y = p1z * p2x - p1x * p2z;
        const p3z = p1x * p2y - p1y * p2x;

        const mag = Math.sqrt(p3x * p3x + p3y * p3y + p3z * p3z);
        if (mag === 0) {
            normal[0] = 0;
            normal[1] = 0;
            normal[2] = 0;
        } else {
            normal[0] = p3x / mag;
            normal[1] = p3y / mag;
            normal[2] = p3z / mag;
        }

        return normal
    },

    /**
     * Finds the intersection of a 3D ray with a 3D triangle.
     *
     * @private
     */
    rayTriangleIntersect: ((() => {

        const tempVec3 = new FloatArrayType(3);
        const tempVec3b = new FloatArrayType(3);
        const tempVec3c = new FloatArrayType(3);
        const tempVec3d = new FloatArrayType(3);
        const tempVec3e = new FloatArrayType(3);

        return (origin, dir, a, b, c, isect) => {

            isect = isect || math.vec3();

            const EPSILON = 0.000001;

            const edge1 = math.subVec3(b, a, tempVec3);
            const edge2 = math.subVec3(c, a, tempVec3b);

            const pvec = math.cross3Vec3(dir, edge2, tempVec3c);
            const det = math.dotVec3(edge1, pvec);
            if (det < EPSILON) {
                return null;
            }

            const tvec = math.subVec3(origin, a, tempVec3d);
            const u = math.dotVec3(tvec, pvec);
            if (u < 0 || u > det) {
                return null;
            }

            const qvec = math.cross3Vec3(tvec, edge1, tempVec3e);
            const v = math.dotVec3(dir, qvec);
            if (v < 0 || u + v > det) {
                return null;
            }

            const t = math.dotVec3(edge2, qvec) / det;
            isect[0] = origin[0] + t * dir[0];
            isect[1] = origin[1] + t * dir[1];
            isect[2] = origin[2] + t * dir[2];

            return isect;
        };
    }))(),

    /**
     * Finds the intersection of a 3D ray with a plane defined by 3 points.
     *
     * @private
     */
    rayPlaneIntersect: ((() => {

        const tempVec3 = new FloatArrayType(3);
        const tempVec3b = new FloatArrayType(3);
        const tempVec3c = new FloatArrayType(3);
        const tempVec3d = new FloatArrayType(3);

        return (origin, dir, a, b, c, isect) => {

            isect = isect || math.vec3();

            dir = math.normalizeVec3(dir, tempVec3);

            const edge1 = math.subVec3(b, a, tempVec3b);
            const edge2 = math.subVec3(c, a, tempVec3c);

            const n = math.cross3Vec3(edge1, edge2, tempVec3d);
            math.normalizeVec3(n, n);

            const d = -math.dotVec3(a, n);

            const t = -(math.dotVec3(origin, n) + d) / math.dotVec3(dir, n);

            isect[0] = origin[0] + t * dir[0];
            isect[1] = origin[1] + t * dir[1];
            isect[2] = origin[2] + t * dir[2];

            return isect;
        };
    }))(),

    /**
     * Gets barycentric coordinates from cartesian coordinates within a triangle.
     * Gets barycentric coordinates from cartesian coordinates within a triangle.
     *
     * @private
     */
    cartesianToBarycentric: ((() => {

        const tempVec3 = new FloatArrayType(3);
        const tempVec3b = new FloatArrayType(3);
        const tempVec3c = new FloatArrayType(3);

        return (cartesian, a, b, c, dest) => {

            const v0 = math.subVec3(c, a, tempVec3);
            const v1 = math.subVec3(b, a, tempVec3b);
            const v2 = math.subVec3(cartesian, a, tempVec3c);

            const dot00 = math.dotVec3(v0, v0);
            const dot01 = math.dotVec3(v0, v1);
            const dot02 = math.dotVec3(v0, v2);
            const dot11 = math.dotVec3(v1, v1);
            const dot12 = math.dotVec3(v1, v2);

            const denom = (dot00 * dot11 - dot01 * dot01);

            // Colinear or singular triangle

            if (denom === 0) {

                // Arbitrary location outside of triangle

                return null;
            }

            const invDenom = 1 / denom;

            const u = (dot11 * dot02 - dot01 * dot12) * invDenom;
            const v = (dot00 * dot12 - dot01 * dot02) * invDenom;

            dest[0] = 1 - u - v;
            dest[1] = v;
            dest[2] = u;

            return dest;
        };
    }))(),

    /**
     * Returns true if the given barycentric coordinates are within their triangle.
     *
     * @private
     */
    barycentricInsideTriangle(bary) {

        const v = bary[1];
        const u = bary[2];

        return (u >= 0) && (v >= 0) && (u + v < 1);
    },

    /**
     * Gets cartesian coordinates from barycentric coordinates within a triangle.
     *
     * @private
     */
    barycentricToCartesian(bary, a, b, c, cartesian = math.vec3()) {
        const u = bary[0];
        const v = bary[1];
        const w = bary[2];

        cartesian[0] = a[0] * u + b[0] * v + c[0] * w;
        cartesian[1] = a[1] * u + b[1] * v + c[1] * w;
        cartesian[2] = a[2] * u + b[2] * v + c[2] * w;

        return cartesian;
    },


    /**
     * Given geometry defined as an array of positions, optional normals, option uv and an array of indices, returns
     * modified arrays that have duplicate vertices removed.
     *
     * Note: does not work well when co-incident vertices have same positions but different normals and UVs.
     *
     * @param positions
     * @param normals
     * @param uv
     * @param indices
     * @returns {{positions: Array, indices: Array}}
     * @private
     */
    mergeVertices(positions, normals, uv, indices) {
        const positionsMap = {}; // Hashmap for looking up vertices by position coordinates (and making sure they are unique)
        const indicesLookup = [];
        const uniquePositions = [];
        const uniqueNormals = normals ? [] : null;
        const uniqueUV = uv ? [] : null;
        const indices2 = [];
        let vx;
        let vy;
        let vz;
        let key;
        const precisionPoints = 4; // number of decimal points, e.g. 4 for epsilon of 0.0001
        const precision = 10 ** precisionPoints;
        let i;
        let len;
        let uvi = 0;
        for (i = 0, len = positions.length; i < len; i += 3) {
            vx = positions[i];
            vy = positions[i + 1];
            vz = positions[i + 2];
            key = `${Math.round(vx * precision)}_${Math.round(vy * precision)}_${Math.round(vz * precision)}`;
            if (positionsMap[key] === undefined) {
                positionsMap[key] = uniquePositions.length / 3;
                uniquePositions.push(vx);
                uniquePositions.push(vy);
                uniquePositions.push(vz);
                if (normals) {
                    uniqueNormals.push(normals[i]);
                    uniqueNormals.push(normals[i + 1]);
                    uniqueNormals.push(normals[i + 2]);
                }
                if (uv) {
                    uniqueUV.push(uv[uvi]);
                    uniqueUV.push(uv[uvi + 1]);
                }
            }
            indicesLookup[i / 3] = positionsMap[key];
            uvi += 2;
        }
        for (i = 0, len = indices.length; i < len; i++) {
            indices2[i] = indicesLookup[indices[i]];
        }
        const result = {
            positions: uniquePositions,
            indices: indices2
        };
        if (uniqueNormals) {
            result.normals = uniqueNormals;
        }
        if (uniqueUV) {
            result.uv = uniqueUV;

        }
        return result;
    },

    /**
     * Builds normal vectors from positions and indices.
     *
     * @private
     */
    buildNormals: ((() => {

        const a = new FloatArrayType(3);
        const b = new FloatArrayType(3);
        const c = new FloatArrayType(3);
        const ab = new FloatArrayType(3);
        const ac = new FloatArrayType(3);
        const crossVec = new FloatArrayType(3);

        return (positions, indices, normals) => {

            let i;
            let len;
            const nvecs = new Array(positions.length / 3);
            let j0;
            let j1;
            let j2;

            for (i = 0, len = indices.length; i < len; i += 3) {

                j0 = indices[i];
                j1 = indices[i + 1];
                j2 = indices[i + 2];

                a[0] = positions[j0 * 3];
                a[1] = positions[j0 * 3 + 1];
                a[2] = positions[j0 * 3 + 2];

                b[0] = positions[j1 * 3];
                b[1] = positions[j1 * 3 + 1];
                b[2] = positions[j1 * 3 + 2];

                c[0] = positions[j2 * 3];
                c[1] = positions[j2 * 3 + 1];
                c[2] = positions[j2 * 3 + 2];

                math.subVec3(b, a, ab);
                math.subVec3(c, a, ac);

<<<<<<< HEAD
                const normVec = new FloatArrayType(3);
=======
                const normVec = math.vec3();
>>>>>>> 51d51588

                math.normalizeVec3(math.cross3Vec3(ab, ac, crossVec), normVec);

                if (!nvecs[j0]) {
                    nvecs[j0] = [];
                }
                if (!nvecs[j1]) {
                    nvecs[j1] = [];
                }
                if (!nvecs[j2]) {
                    nvecs[j2] = [];
                }

                nvecs[j0].push(normVec);
                nvecs[j1].push(normVec);
                nvecs[j2].push(normVec);
            }

            normals = (normals && normals.length === positions.length) ? normals : new Float32Array(positions.length);

            let count;
            let x;
            let y;
            let z;

            for (i = 0, len = nvecs.length; i < len; i++) {  // Now go through and average out everything

                count = nvecs[i].length;

                x = 0;
                y = 0;
                z = 0;

                for (let j = 0; j < count; j++) {
                    x += nvecs[i][j][0];
                    y += nvecs[i][j][1];
                    z += nvecs[i][j][2];
                }

                normals[i * 3] = (x / count);
                normals[i * 3 + 1] = (y / count);
                normals[i * 3 + 2] = (z / count);
            }

            return normals;
        };
    }))(),

    /**
     * Builds vertex tangent vectors from positions, UVs and indices.
     *
     * @private
     */
    buildTangents: ((() => {

        const tempVec3 = new FloatArrayType(3);
        const tempVec3b = new FloatArrayType(3);
        const tempVec3c = new FloatArrayType(3);
        const tempVec3d = new FloatArrayType(3);
        const tempVec3e = new FloatArrayType(3);
        const tempVec3f = new FloatArrayType(3);
        const tempVec3g = new FloatArrayType(3);

        return (positions, indices, uv) => {

            const tangents = new Float32Array(positions.length);

            // The vertex arrays needs to be calculated
            // before the calculation of the tangents

            for (let location = 0; location < indices.length; location += 3) {

                // Recontructing each vertex and UV coordinate into the respective vectors

                let index = indices[location];

                const v0 = positions.subarray(index * 3, index * 3 + 3);
                const uv0 = uv.subarray(index * 2, index * 2 + 2);

                index = indices[location + 1];

                const v1 = positions.subarray(index * 3, index * 3 + 3);
                const uv1 = uv.subarray(index * 2, index * 2 + 2);

                index = indices[location + 2];

                const v2 = positions.subarray(index * 3, index * 3 + 3);
                const uv2 = uv.subarray(index * 2, index * 2 + 2);

                const deltaPos1 = math.subVec3(v1, v0, tempVec3);
                const deltaPos2 = math.subVec3(v2, v0, tempVec3b);

                const deltaUV1 = math.subVec2(uv1, uv0, tempVec3c);
                const deltaUV2 = math.subVec2(uv2, uv0, tempVec3d);

                const r = 1 / ((deltaUV1[0] * deltaUV2[1]) - (deltaUV1[1] * deltaUV2[0]));

                const tangent = math.mulVec3Scalar(
                    math.subVec3(
                        math.mulVec3Scalar(deltaPos1, deltaUV2[1], tempVec3e),
                        math.mulVec3Scalar(deltaPos2, deltaUV1[1], tempVec3f),
                        tempVec3g
                    ),
                    r,
                    tempVec3f
                );

                // Average the value of the vectors

                let addTo;

                for (let v = 0; v < 3; v++) {
                    addTo = indices[location + v] * 3;
                    tangents[addTo] += tangent[0];
                    tangents[addTo + 1] += tangent[1];
                    tangents[addTo + 2] += tangent[2];
                }
            }

            return tangents;
        };
    }))(),

    /**
     * Builds vertex and index arrays needed by color-indexed triangle picking.
     *
     * @private
     */
    buildPickTriangles(positions, indices, compressGeometry) {

        const numIndices = indices.length;
        const pickPositions = compressGeometry ? new Uint16Array(numIndices * 9) : new Float32Array(numIndices * 9);
        const pickColors = new Uint8Array(numIndices * 12);
        let primIndex = 0;
        let vi;// Positions array index
        let pvi = 0;// Picking positions array index
        let pci = 0; // Picking color array index

        // Triangle indices
        let i;
        let r;
        let g;
        let b;
        let a;

        for (let location = 0; location < numIndices; location += 3) {

            // Primitive-indexed triangle pick color

            a = (primIndex >> 24 & 0xFF);
            b = (primIndex >> 16 & 0xFF);
            g = (primIndex >> 8 & 0xFF);
            r = (primIndex & 0xFF);

            // A

            i = indices[location];
            vi = i * 3;

            pickPositions[pvi++] = positions[vi];
            pickPositions[pvi++] = positions[vi + 1];
            pickPositions[pvi++] = positions[vi + 2];

            pickColors[pci++] = r;
            pickColors[pci++] = g;
            pickColors[pci++] = b;
            pickColors[pci++] = a;

            // B

            i = indices[location + 1];
            vi = i * 3;

            pickPositions[pvi++] = positions[vi];
            pickPositions[pvi++] = positions[vi + 1];
            pickPositions[pvi++] = positions[vi + 2];

            pickColors[pci++] = r;
            pickColors[pci++] = g;
            pickColors[pci++] = b;
            pickColors[pci++] = a;

            // C

            i = indices[location + 2];
            vi = i * 3;

            pickPositions[pvi++] = positions[vi];
            pickPositions[pvi++] = positions[vi + 1];
            pickPositions[pvi++] = positions[vi + 2];

            pickColors[pci++] = r;
            pickColors[pci++] = g;
            pickColors[pci++] = b;
            pickColors[pci++] = a;

            primIndex++;
        }

        return {
            positions: pickPositions,
            colors: pickColors
        };
    },

    /**
     * Converts surface-perpendicular face normals to vertex normals. Assumes that the mesh contains disjoint triangles
     * that don't share vertex array elements. Works by finding groups of vertices that have the same location and
     * averaging their normal vectors.
     *
     * @returns {{positions: Array, normals: *}}
     */
    faceToVertexNormals(positions, normals, options = {}) {
        const smoothNormalsAngleThreshold = options.smoothNormalsAngleThreshold || 20;
        const vertexMap = {};
        const vertexNormals = [];
        const vertexNormalAccum = {};
        let acc;
        let vx;
        let vy;
        let vz;
        let key;
        const precisionPoints = 4; // number of decimal points, e.g. 4 for epsilon of 0.0001
        const precision = 10 ** precisionPoints;
        let posi;
        let i;
        let j;
        let len;
        let a;
        let b;
        let c;

        for (i = 0, len = positions.length; i < len; i += 3) {

            posi = i / 3;

            vx = positions[i];
            vy = positions[i + 1];
            vz = positions[i + 2];

            key = `${Math.round(vx * precision)}_${Math.round(vy * precision)}_${Math.round(vz * precision)}`;

            if (vertexMap[key] === undefined) {
                vertexMap[key] = [posi];
            } else {
                vertexMap[key].push(posi);
            }

            const normal = math.normalizeVec3([normals[i], normals[i + 1], normals[i + 2]]);

            vertexNormals[posi] = normal;

            acc = math.vec4([normal[0], normal[1], normal[2], 1]);

            vertexNormalAccum[posi] = acc;
        }

        for (key in vertexMap) {

            if (vertexMap.hasOwnProperty(key)) {

                const vertices = vertexMap[key];
                const numVerts = vertices.length;

                for (i = 0; i < numVerts; i++) {

                    const ii = vertices[i];

                    acc = vertexNormalAccum[ii];

                    for (j = 0; j < numVerts; j++) {

                        if (i === j) {
                            continue;
                        }

                        const jj = vertices[j];

                        a = vertexNormals[ii];
                        b = vertexNormals[jj];

                        const angle = Math.abs(math.angleVec3(a, b) / math.DEGTORAD);

                        if (angle < smoothNormalsAngleThreshold) {

                            acc[0] += b[0];
                            acc[1] += b[1];
                            acc[2] += b[2];
                            acc[3] += 1.0;
                        }
                    }
                }
            }
        }

        for (i = 0, len = normals.length; i < len; i += 3) {

            acc = vertexNormalAccum[i / 3];

            normals[i + 0] = acc[0] / acc[3];
            normals[i + 1] = acc[1] / acc[3];
            normals[i + 2] = acc[2] / acc[3];

        }
    },

    //------------------------------------------------------------------------------------------------------------------
    // Ray casting
    //------------------------------------------------------------------------------------------------------------------

    /**
     Transforms a ray by a matrix.
     @method transformRay
     @static
     @param {Number[]} matrix 4x4 matrix
     @param {Number[]} rayOrigin The ray origin
     @param {Number[]} rayDir The ray direction
     @param {Number[]} rayOriginDest The transformed ray origin
     @param {Number[]} rayDirDest The transformed ray direction
     */
    transformRay: ((() => {

        const tempVec4a = new FloatArrayType(4);
        const tempVec4b = new FloatArrayType(4);

        return (matrix, rayOrigin, rayDir, rayOriginDest, rayDirDest) => {

            tempVec4a[0] = rayOrigin[0];
            tempVec4a[1] = rayOrigin[1];
            tempVec4a[2] = rayOrigin[2];
            tempVec4a[3] = 1;

            math.transformVec4(matrix, tempVec4a, tempVec4b);

            rayOriginDest[0] = tempVec4b[0];
            rayOriginDest[1] = tempVec4b[1];
            rayOriginDest[2] = tempVec4b[2];

            tempVec4a[0] = rayDir[0];
            tempVec4a[1] = rayDir[1];
            tempVec4a[2] = rayDir[2];

            math.transformVec3(matrix, tempVec4a, tempVec4b);

            math.normalizeVec3(tempVec4b);

            rayDirDest[0] = tempVec4b[0];
            rayDirDest[1] = tempVec4b[1];
            rayDirDest[2] = tempVec4b[2];
        };
    }))(),

    /**
     Transforms a Canvas-space position into a World-space ray, in the context of a Camera.
     @method canvasPosToWorldRay
     @static
     @param {Number[]} viewMatrix View matrix
     @param {Number[]} projMatrix Projection matrix
     @param {Number[]} canvasPos The Canvas-space position.
     @param {Number[]} worldRayOrigin The World-space ray origin.
     @param {Number[]} worldRayDir The World-space ray direction.
     */
    canvasPosToWorldRay: ((() => {

        const tempMat4b = new FloatArrayType(16);
        const tempMat4c = new FloatArrayType(16);
        const tempVec4a = new FloatArrayType(4);
        const tempVec4b = new FloatArrayType(4);
        const tempVec4c = new FloatArrayType(4);
        const tempVec4d = new FloatArrayType(4);

        return (canvas, viewMatrix, projMatrix, canvasPos, worldRayOrigin, worldRayDir) => {

            const pvMat = math.mulMat4(projMatrix, viewMatrix, tempMat4b);
            const pvMatInverse = math.inverseMat4(pvMat, tempMat4c);

            // Calculate clip space coordinates, which will be in range
            // of x=[-1..1] and y=[-1..1], with y=(+1) at top

            const canvasWidth = canvas.width;
            const canvasHeight = canvas.height;

            const clipX = (canvasPos[0] - canvasWidth / 2) / (canvasWidth / 2);  // Calculate clip space coordinates
            const clipY = -(canvasPos[1] - canvasHeight / 2) / (canvasHeight / 2);

            tempVec4a[0] = clipX;
            tempVec4a[1] = clipY;
            tempVec4a[2] = -1;
            tempVec4a[3] = 1;

            math.transformVec4(pvMatInverse, tempVec4a, tempVec4b);
            math.mulVec4Scalar(tempVec4b, 1 / tempVec4b[3]);

            tempVec4c[0] = clipX;
            tempVec4c[1] = clipY;
            tempVec4c[2] = 1;
            tempVec4c[3] = 1;

            math.transformVec4(pvMatInverse, tempVec4c, tempVec4d);
            math.mulVec4Scalar(tempVec4d, 1 / tempVec4d[3]);

            worldRayOrigin[0] = tempVec4d[0];
            worldRayOrigin[1] = tempVec4d[1];
            worldRayOrigin[2] = tempVec4d[2];

            math.subVec3(tempVec4d, tempVec4b, worldRayDir);

            math.normalizeVec3(worldRayDir);
        };
    }))(),

    /**
     Transforms a Canvas-space position to a Mesh's Local-space coordinate system, in the context of a Camera.
     @method canvasPosToLocalRay
     @static
     @param {Camera} camera The Camera.
     @param {Mesh} mesh The Mesh.
     @param {Number[]} viewMatrix View matrix
     @param {Number[]} projMatrix Projection matrix
     @param {Number[]} worldMatrix Modeling matrix
     @param {Number[]} canvasPos The Canvas-space position.
     @param {Number[]} localRayOrigin The Local-space ray origin.
     @param {Number[]} localRayDir The Local-space ray direction.
     */
    canvasPosToLocalRay: ((() => {

        const worldRayOrigin = new FloatArrayType(3);
        const worldRayDir = new FloatArrayType(3);

        return (canvas, viewMatrix, projMatrix, worldMatrix, canvasPos, localRayOrigin, localRayDir) => {
            math.canvasPosToWorldRay(canvas, viewMatrix, projMatrix, canvasPos, worldRayOrigin, worldRayDir);
            math.worldRayToLocalRay(worldMatrix, worldRayOrigin, worldRayDir, localRayOrigin, localRayDir);
        };
    }))(),

    /**
     Transforms a ray from World-space to a Mesh's Local-space coordinate system.
     @method worldRayToLocalRay
     @static
     @param {Number[]} worldMatrix The World transform matrix
     @param {Number[]} worldRayOrigin The World-space ray origin.
     @param {Number[]} worldRayDir The World-space ray direction.
     @param {Number[]} localRayOrigin The Local-space ray origin.
     @param {Number[]} localRayDir The Local-space ray direction.
     */
    worldRayToLocalRay: ((() => {

        const tempMat4 = new FloatArrayType(16);
        const tempVec4a = new FloatArrayType(4);
        const tempVec4b = new FloatArrayType(4);

        return (worldMatrix, worldRayOrigin, worldRayDir, localRayOrigin, localRayDir) => {

            const modelMatInverse = math.inverseMat4(worldMatrix, tempMat4);

            tempVec4a[0] = worldRayOrigin[0];
            tempVec4a[1] = worldRayOrigin[1];
            tempVec4a[2] = worldRayOrigin[2];
            tempVec4a[3] = 1;

            math.transformVec4(modelMatInverse, tempVec4a, tempVec4b);

            localRayOrigin[0] = tempVec4b[0];
            localRayOrigin[1] = tempVec4b[1];
            localRayOrigin[2] = tempVec4b[2];

            math.transformVec3(modelMatInverse, worldRayDir, localRayDir);
        };
    }))(),

    buildKDTree: ((() => {

        const KD_TREE_MAX_DEPTH = 10;
        const KD_TREE_MIN_TRIANGLES = 20;

        const dimLength = new Float32Array();

        function buildNode(triangles, indices, positions, depth) {
            const aabb = new FloatArrayType(6);

            const node = {
                triangles: null,
                left: null,
                right: null,
                leaf: false,
                splitDim: 0,
                aabb
            };

            aabb[0] = aabb[1] = aabb[2] = Number.POSITIVE_INFINITY;
            aabb[3] = aabb[4] = aabb[5] = Number.NEGATIVE_INFINITY;

            let t;
            let i;
            let len;

            for (t = 0, len = triangles.length; t < len; ++t) {
                var ii = triangles[t] * 3;
                for (let j = 0; j < 3; ++j) {
                    const pi = indices[ii + j] * 3;
                    if (positions[pi] < aabb[0]) {
                        aabb[0] = positions[pi]
                    }
                    if (positions[pi] > aabb[3]) {
                        aabb[3] = positions[pi]
                    }
                    if (positions[pi + 1] < aabb[1]) {
                        aabb[1] = positions[pi + 1]
                    }
                    if (positions[pi + 1] > aabb[4]) {
                        aabb[4] = positions[pi + 1]
                    }
                    if (positions[pi + 2] < aabb[2]) {
                        aabb[2] = positions[pi + 2]
                    }
                    if (positions[pi + 2] > aabb[5]) {
                        aabb[5] = positions[pi + 2]
                    }
                }
            }

            if (triangles.length < KD_TREE_MIN_TRIANGLES || depth > KD_TREE_MAX_DEPTH) {
                node.triangles = triangles;
                node.leaf = true;
                return node;
            }

            dimLength[0] = aabb[3] - aabb[0];
            dimLength[1] = aabb[4] - aabb[1];
            dimLength[2] = aabb[5] - aabb[2];

            let dim = 0;

            if (dimLength[1] > dimLength[dim]) {
                dim = 1;
            }

            if (dimLength[2] > dimLength[dim]) {
                dim = 2;
            }

            node.splitDim = dim;

            const mid = (aabb[dim] + aabb[dim + 3]) / 2;
            const left = new Array(triangles.length);
            let numLeft = 0;
            const right = new Array(triangles.length);
            let numRight = 0;

            for (t = 0, len = triangles.length; t < len; ++t) {

                var ii = triangles[t] * 3;
                const i0 = indices[ii];
                const i1 = indices[ii + 1];
                const i2 = indices[ii + 2];

                const pi0 = i0 * 3;
                const pi1 = i1 * 3;
                const pi2 = i2 * 3;

                if (positions[pi0 + dim] <= mid || positions[pi1 + dim] <= mid || positions[pi2 + dim] <= mid) {
                    left[numLeft++] = triangles[t];
                } else {
                    right[numRight++] = triangles[t];
                }
            }

            left.length = numLeft;
            right.length = numRight;

            node.left = buildNode(left, indices, positions, depth + 1);
            node.right = buildNode(right, indices, positions, depth + 1);

            return node;
        }

        return (indices, positions) => {
            const numTris = indices.length / 3;
            const triangles = new Array(numTris);
            for (let i = 0; i < numTris; ++i) {
                triangles[i] = i;
            }
            return buildNode(triangles, indices, positions, 0);
        };
    }))(),


    decompressPosition(position, decodeMatrix, dest) {
        dest = dest || position;
        dest[0] = position[0] * decodeMatrix[0] + decodeMatrix[12];
        dest[1] = position[1] * decodeMatrix[5] + decodeMatrix[13];
        dest[2] = position[2] * decodeMatrix[10] + decodeMatrix[14];
    },

    decompressPositions(positions, decodeMatrix, dest = new Float32Array(positions.length)) {
        for (let i = 0, len = positions.length; i < len; i += 3) {
            dest[i + 0] = positions[i + 0] * decodeMatrix[0] + decodeMatrix[12];
            dest[i + 1] = positions[i + 1] * decodeMatrix[5] + decodeMatrix[13];
            dest[i + 2] = positions[i + 2] * decodeMatrix[10] + decodeMatrix[14];
        }
        return dest;
    },

    decompressUV(uv, decodeMatrix, dest) {
        dest[0] = uv[0] * decodeMatrix[0] + decodeMatrix[6];
        dest[1] = uv[1] * decodeMatrix[4] + decodeMatrix[7];
    },

    decompressUVs(uvs, decodeMatrix, dest = new Float32Array(uvs.length)) {
        for (let i = 0, len = uvs.length; i < len; i += 3) {
            dest[i + 0] = uvs[i + 0] * decodeMatrix[0] + decodeMatrix[6];
            dest[i + 1] = uvs[i + 1] * decodeMatrix[4] + decodeMatrix[7];
        }
        return dest;
    },

    octDecodeVec2(oct, result) {
        let x = oct[0];
        let y = oct[1];
        x = (2 * x + 1) / 255;
        y = (2 * y + 1) / 255;
        const z = 1 - Math.abs(x) - Math.abs(y);
        if (z < 0) {
            x = (1 - Math.abs(y)) * (x >= 0 ? 1 : -1);
            y = (1 - Math.abs(x)) * (y >= 0 ? 1 : -1);
        }
        const length = Math.sqrt(x * x + y * y + z * z);
        result[0] = x / length;
        result[1] = y / length;
        result[2] = z / length;
        return result;
    },

    octDecodeVec2s(octs, result) {
        for (let i = 0, j = 0, len = octs.length; i < len; i += 2) {
            let x = octs[i + 0];
            let y = octs[i + 1];
            x = (2 * x + 1) / 255;
            y = (2 * y + 1) / 255;
            const z = 1 - Math.abs(x) - Math.abs(y);
            if (z < 0) {
                x = (1 - Math.abs(y)) * (x >= 0 ? 1 : -1);
                y = (1 - Math.abs(x)) * (y >= 0 ? 1 : -1);
            }
            const length = Math.sqrt(x * x + y * y + z * z);
            result[j + 0] = x / length;
            result[j + 1] = y / length;
            result[j + 2] = z / length;
            j += 3;
        }
        return result;
    }
};

math.buildEdgeIndices = (function () {

    const uniquePositions = [];
    const indicesLookup = [];
    const indicesReverseLookup = [];
    const weldedIndices = [];

    // TODO: Optimize with caching, but need to cater to both compressed and uncompressed positions

    const faces = [];
    let numFaces = 0;
    const compa = new Uint16Array(3);
    const compb = new Uint16Array(3);
    const compc = new Uint16Array(3);
    const a = math.vec3();
    const b = math.vec3();
    const c = math.vec3();
    const cb = math.vec3();
    const ab = math.vec3();
    const cross = math.vec3();
    const normal = math.vec3();

    function weldVertices(positions, indices) {
        const positionsMap = {}; // Hashmap for looking up vertices by position coordinates (and making sure they are unique)
        let vx;
        let vy;
        let vz;
        let key;
        const precisionPoints = 4; // number of decimal points, e.g. 4 for epsilon of 0.0001
        const precision = Math.pow(10, precisionPoints);
        let i;
        let len;
        let lenUniquePositions = 0;
        for (i = 0, len = positions.length; i < len; i += 3) {
            vx = positions[i];
            vy = positions[i + 1];
            vz = positions[i + 2];
            key = Math.round(vx * precision) + '_' + Math.round(vy * precision) + '_' + Math.round(vz * precision);
            if (positionsMap[key] === undefined) {
                positionsMap[key] = lenUniquePositions / 3;
                uniquePositions[lenUniquePositions++] = vx;
                uniquePositions[lenUniquePositions++] = vy;
                uniquePositions[lenUniquePositions++] = vz;
            }
            indicesLookup[i / 3] = positionsMap[key];
        }
        for (i = 0, len = indices.length; i < len; i++) {
            weldedIndices[i] = indicesLookup[indices[i]];
            indicesReverseLookup[weldedIndices[i]] = indices[i];
        }
    }

    function buildFaces(numIndices, positionsDecodeMatrix) {
        numFaces = 0;
        for (let i = 0, len = numIndices; i < len; i += 3) {
            const ia = ((weldedIndices[i]) * 3);
            const ib = ((weldedIndices[i + 1]) * 3);
            const ic = ((weldedIndices[i + 2]) * 3);
            if (positionsDecodeMatrix) {
                compa[0] = uniquePositions[ia];
                compa[1] = uniquePositions[ia + 1];
                compa[2] = uniquePositions[ia + 2];
                compb[0] = uniquePositions[ib];
                compb[1] = uniquePositions[ib + 1];
                compb[2] = uniquePositions[ib + 2];
                compc[0] = uniquePositions[ic];
                compc[1] = uniquePositions[ic + 1];
                compc[2] = uniquePositions[ic + 2];
                // Decode
                math.decompressPosition(compa, positionsDecodeMatrix, a);
                math.decompressPosition(compb, positionsDecodeMatrix, b);
                math.decompressPosition(compc, positionsDecodeMatrix, c);
            } else {
                a[0] = uniquePositions[ia];
                a[1] = uniquePositions[ia + 1];
                a[2] = uniquePositions[ia + 2];
                b[0] = uniquePositions[ib];
                b[1] = uniquePositions[ib + 1];
                b[2] = uniquePositions[ib + 2];
                c[0] = uniquePositions[ic];
                c[1] = uniquePositions[ic + 1];
                c[2] = uniquePositions[ic + 2];
            }
            math.subVec3(c, b, cb);
            math.subVec3(a, b, ab);
            math.cross3Vec3(cb, ab, cross);
            math.normalizeVec3(cross, normal);
            const face = faces[numFaces] || (faces[numFaces] = {normal: math.vec3()});
            face.normal[0] = normal[0];
            face.normal[1] = normal[1];
            face.normal[2] = normal[2];
            numFaces++;
        }
    }

    return function (positions, indices, positionsDecodeMatrix, edgeThreshold) {
        weldVertices(positions, indices);
        buildFaces(indices.length, positionsDecodeMatrix);
        const edgeIndices = [];
        const thresholdDot = Math.cos(math.DEGTORAD * edgeThreshold);
        const edges = {};
        let edge1;
        let edge2;
        let index1;
        let index2;
        let key;
        let largeIndex = false;
        let edge;
        let normal1;
        let normal2;
        let dot;
        let ia;
        let ib;
        for (let i = 0, len = indices.length; i < len; i += 3) {
            const faceIndex = i / 3;
            for (let j = 0; j < 3; j++) {
                edge1 = weldedIndices[i + j];
                edge2 = weldedIndices[i + ((j + 1) % 3)];
                index1 = Math.min(edge1, edge2);
                index2 = Math.max(edge1, edge2);
                key = index1 + "," + index2;
                if (edges[key] === undefined) {
                    edges[key] = {
                        index1: index1,
                        index2: index2,
                        face1: faceIndex,
                        face2: undefined
                    };
                } else {
                    edges[key].face2 = faceIndex;
                }
            }
        }
        for (key in edges) {
            edge = edges[key];
            // an edge is only rendered if the angle (in degrees) between the face normals of the adjoining faces exceeds this value. default = 1 degree.
            if (edge.face2 !== undefined) {
                normal1 = faces[edge.face1].normal;
                normal2 = faces[edge.face2].normal;
                dot = math.dotVec3(normal1, normal2);
                if (dot > thresholdDot) {
                    continue;
                }
            }
            ia = indicesReverseLookup[edge.index1];
            ib = indicesReverseLookup[edge.index2];
            if (!largeIndex && ia > 65535 || ib > 65535) {
                largeIndex = true;
            }
            edgeIndices.push(ia);
            edgeIndices.push(ib);
        }
        return (largeIndex) ? new Uint32Array(edgeIndices) : new Uint16Array(edgeIndices);
    };
})();


export {math};<|MERGE_RESOLUTION|>--- conflicted
+++ resolved
@@ -4513,11 +4513,7 @@
                 math.subVec3(b, a, ab);
                 math.subVec3(c, a, ac);
 
-<<<<<<< HEAD
-                const normVec = new FloatArrayType(3);
-=======
                 const normVec = math.vec3();
->>>>>>> 51d51588
 
                 math.normalizeVec3(math.cross3Vec3(ab, ac, crossVec), normVec);
 
