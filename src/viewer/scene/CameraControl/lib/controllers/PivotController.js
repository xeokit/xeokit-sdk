import { math } from "../../../math/math.js";
import { PhongMaterial } from "../../../materials/PhongMaterial.js";
import { Mesh } from "../../../mesh/Mesh.js";
import { VBOGeometry } from "../../../geometry/VBOGeometry.js";
import { buildSphereGeometry } from "../../../geometry/builders/buildSphereGeometry.js";
import { worldToRTCPos } from "../../../math/rtcCoords.js";

const tempVec3a = math.vec3();
const tempVec3b = math.vec3();
const tempVec3c = math.vec3();

const tempVec4a = math.vec4();
const tempVec4b = math.vec4();
const tempVec4c = math.vec4();


/** @private */
class PivotController {

    /**
     * @private
     */
    constructor(scene, configs) {

        // Pivot math by: http://www.derschmale.com/

        this._scene = scene;
        this._configs = configs;
        this._pivotWorldPos = math.vec3();
        this._cameraOffset = math.vec3();
        this._azimuth = 0;
        this._polar = 0;
        this._radius = 0;
        this._pivotPosSet = false; // Initially false, true as soon as _pivotWorldPos has been set to some value
        this._pivoting = false; // True while pivoting
        this._shown = false;

        this._pivotSphereEnabled = false;
        this._pivotSphere = null;
        this._pivotSphereSize = 1;
        this._pivotSphereGeometry = null;
        this._pivotSphereMaterial = null;
        this._rtcCenter = math.vec3();
        this._rtcPos = math.vec3();

        this._pivotViewPos = math.vec4();
        this._pivotProjPos = math.vec4();
        this._pivotCanvasPos = math.vec2();
        this._cameraDirty = true;

        this._onViewMatrix = this._scene.camera.on("viewMatrix", () => {
            this._cameraDirty = true;
        });

        this._onProjMatrix = this._scene.camera.on("projMatrix", () => {
            this._cameraDirty = true;
        });

        this._onTick = this._scene.on("tick", () => {
            this.updatePivotElement();
            this.updatePivotSphere();
        });
    }

    createPivotSphere() {
        const currentPos = this.getPivotPos();

        const length = math.distVec3(this._scene.camera.eye, currentPos);
        let radius = (0.0062 * length) * this._pivotSphereSize;

        if (this._scene.camera.projection == "ortho") {
            radius /= 2;
        }

        worldToRTCPos(currentPos, this._rtcCenter, this._rtcPos);
        this._pivotSphereGeometry = new VBOGeometry(
            this._scene,
            buildSphereGeometry({ radius })
        );
        this._pivotSphere = new Mesh(this._scene, {
            geometry: this._pivotSphereGeometry,
            material: this._pivotSphereMaterial,
            pickable: false,
            position: this._rtcPos,
            rtcCenter: this._rtcCenter
        });
    };

    destroyPivotSphere() {
        if (this._pivotSphere) {
            this._pivotSphere.destroy();
            this._pivotSphere = null;
        }
        if (this._pivotSphereGeometry) {
            this._pivotSphereGeometry.destroy();
            this._pivotSphereGeometry = null;
        }
    }

    updatePivotElement() {

        const camera = this._scene.camera;
        const canvas = this._scene.canvas;

        if (this._pivoting && this._cameraDirty) {

            math.transformPoint3(camera.viewMatrix, this.getPivotPos(), this._pivotViewPos);
            this._pivotViewPos[3] = 1;
            math.transformPoint4(camera.projMatrix, this._pivotViewPos, this._pivotProjPos);

            const canvasAABB = canvas.boundary;
            const canvasWidth = canvasAABB[2];
            const canvasHeight = canvasAABB[3];

            this._pivotCanvasPos[0] = Math.floor((1 + this._pivotProjPos[0] / this._pivotProjPos[3]) * canvasWidth / 2);
            this._pivotCanvasPos[1] = Math.floor((1 - this._pivotProjPos[1] / this._pivotProjPos[3]) * canvasHeight / 2);

<<<<<<< HEAD
=======
            // data-textures: avoid to do continuous DOM layout calculations            
            let canvasBoundingRect = canvas._lastBoundingClientRect;

            if (!canvasBoundingRect || canvas._canvasSizeChanged)
            {
                const canvasElem = canvas.canvas;

                canvasBoundingRect = canvas._lastBoundingClientRect = canvasElem.getBoundingClientRect ();
            }

>>>>>>> 588cc678
            if (this._pivotElement) {
                const canvasElem = canvas.canvas;
                const canvasBoundingRect = canvasElem.getBoundingClientRect();
                this._pivotElement.style.left = (Math.floor(canvasBoundingRect.left + this._pivotCanvasPos[0]) - (this._pivotElement.clientWidth / 2) + window.scrollX) + "px";
                this._pivotElement.style.top = (Math.floor(canvasBoundingRect.top + this._pivotCanvasPos[1]) - (this._pivotElement.clientHeight / 2) + window.scrollY) + "px";
            }
            this._cameraDirty = false;
        }
    }

    updatePivotSphere() {
        if (this._pivoting && this._pivotSphere) {
            worldToRTCPos(this.getPivotPos(), this._rtcCenter, this._rtcPos);
            if(!math.compareVec3(this._rtcPos, this._pivotSphere.position)) {
                this.destroyPivotSphere();
                this.createPivotSphere();
            }
        }
    }
    /**
     * Sets the HTML DOM element that will represent the pivot position.
     *
     * @param pivotElement
     */
    setPivotElement(pivotElement) {
        this._pivotElement = pivotElement;
    }

    /**
     * Sets a sphere as the representation of the pivot position.
     *
     * @param {Object} [cfg] Sphere configuration.
     * @param {String} [cfg.size=1] Optional size factor of the sphere. Defaults to 1.
     * @param {String} [cfg.color=Array] Optional maretial color. Defaults to a red.
     */
    enablePivotSphere(cfg = {}) {
        this.destroyPivotSphere();
        this._pivotSphereEnabled = true;
        if (cfg.size) {
            this._pivotSphereSize = cfg.size;
        }
        const color = cfg.color || [1, 0, 0];
        this._pivotSphereMaterial = new PhongMaterial(this._scene, {
            emissive: color,
            ambient: color,
            specular: [0,0,0],
            diffuse: [0,0,0],
        });
    }

    /**
     * Remove the sphere as the representation of the pivot position.
     *
     */
    disablePivotSphere() {
        this.destroyPivotSphere();
        this._pivotSphereEnabled = false;
    }

    /**
     * Begins pivoting.
     */
    startPivot() {

        if (this._cameraLookingDownwards()) {
            this._pivoting = false;
            return false;
        }

        const camera = this._scene.camera;

        let lookat = math.lookAtMat4v(camera.eye, camera.look, camera.worldUp);
        math.transformPoint3(lookat, this.getPivotPos(), this._cameraOffset);

        const pivotPos = this.getPivotPos();
        this._cameraOffset[2] += math.distVec3(camera.eye, pivotPos);

        lookat = math.inverseMat4(lookat);

        const offset = math.transformVec3(lookat, this._cameraOffset);
        const diff = math.vec3();

        math.subVec3(camera.eye, pivotPos, diff);
        math.addVec3(diff, offset);

        if (camera.zUp) {
            const t = diff[1];
            diff[1] = diff[2];
            diff[2] = t;
        }

        this._radius = math.lenVec3(diff);
        this._polar = Math.acos(diff[1] / this._radius);
        this._azimuth = Math.atan2(diff[0], diff[2]);
        this._pivoting = true;
    }

    _cameraLookingDownwards() { // Returns true if angle between camera viewing direction and World-space "up" axis is too small
        const camera = this._scene.camera;
        const forwardAxis = math.normalizeVec3(math.subVec3(camera.look, camera.eye, tempVec3a));
        const rightAxis = math.cross3Vec3(forwardAxis, camera.worldUp, tempVec3b);
        let rightAxisLen = math.sqLenVec3(rightAxis);
        return (rightAxisLen <= 0.0001);
    }

    /**
     * Returns true if we are currently pivoting.
     *
     * @returns {Boolean}
     */
    getPivoting() {
        return this._pivoting;
    }

    /**
     * Sets a 3D World-space position to pivot about.
     *
     * @param {Number[]} worldPos The new World-space pivot position.
     */
    setPivotPos(worldPos) {
        this._pivotWorldPos.set(worldPos);
        this._pivotPosSet = true;
    }

    /**
     * Sets the pivot position to the 3D projection of the given 2D canvas coordinates on a sphere centered
     * at the viewpoint. The radius of the sphere is configured via {@link CameraControl#smartPivot}.
     *
     *
     * @param canvasPos
     */
    setCanvasPivotPos(canvasPos) {
        const camera = this._scene.camera;
        const pivotShereRadius = Math.abs(math.distVec3(this._scene.center, camera.eye));
        const transposedProjectMat = camera.project.transposedMatrix;
        const Pt3 = transposedProjectMat.subarray(8, 12);
        const Pt4 = transposedProjectMat.subarray(12);
        const D = [0, 0, -1.0, 1];
        const screenZ = math.dotVec4(D, Pt3) / math.dotVec4(D, Pt4);
        const worldPos = tempVec4a;
        camera.project.unproject(canvasPos, screenZ, tempVec4b, tempVec4c, worldPos);
        const eyeWorldPosVec = math.normalizeVec3(math.subVec3(worldPos, camera.eye, tempVec3a));
        const posOnSphere = math.addVec3(camera.eye, math.mulVec3Scalar(eyeWorldPosVec, pivotShereRadius, tempVec3b), tempVec3c);
        this.setPivotPos(posOnSphere);
    }

    /**
     * Gets the current position we're pivoting about.
     * @returns {Number[]} The current World-space pivot position.
     */
    getPivotPos() {
        return (this._pivotPosSet) ? this._pivotWorldPos : this._scene.camera.look; // Avoid pivoting about [0,0,0] by default
    }

    /**
     * Continues to pivot.
     *
     * @param {Number} yawInc Yaw rotation increment.
     * @param {Number} pitchInc Pitch rotation increment.
     */
    continuePivot(yawInc, pitchInc) {
        if (!this._pivoting) {
            return;
        }
        if (yawInc === 0 && pitchInc === 0) {
            return;
        }
        const camera = this._scene.camera;
        var dx = -yawInc;
        const dy = -pitchInc;
        if (camera.worldUp[2] === 1) {
            dx = -dx;
        }
        this._azimuth += -dx * .01;
        this._polar += dy * .01;
        this._polar = math.clamp(this._polar, .001, Math.PI - .001);
        const pos = [
            this._radius * Math.sin(this._polar) * Math.sin(this._azimuth),
            this._radius * Math.cos(this._polar),
            this._radius * Math.sin(this._polar) * Math.cos(this._azimuth)
        ];
        if (camera.worldUp[2] === 1) {
            const t = pos[1];
            pos[1] = pos[2];
            pos[2] = t;
        }
        // Preserve the eye->look distance, since in xeokit "look" is the point-of-interest, not the direction vector.
        const eyeLookLen = math.lenVec3(math.subVec3(camera.look, camera.eye, math.vec3()));
        const pivotPos = this.getPivotPos();
        math.addVec3(pos, pivotPos);
        let lookat = math.lookAtMat4v(pos, pivotPos, camera.worldUp);
        lookat = math.inverseMat4(lookat);
        const offset = math.transformVec3(lookat, this._cameraOffset);
        lookat[12] -= offset[0];
        lookat[13] -= offset[1];
        lookat[14] -= offset[2];
        const zAxis = [lookat[8], lookat[9], lookat[10]];
        camera.eye = [lookat[12], lookat[13], lookat[14]];
        math.subVec3(camera.eye, math.mulVec3Scalar(zAxis, eyeLookLen), camera.look);
        camera.up = [lookat[4], lookat[5], lookat[6]];
        this.showPivot();
    }

    /**
     * Shows the pivot position.
     *
     * Only works if we set an  HTML DOM element to represent the pivot position.
     */
    showPivot() {
        if (this._shown) {
            return;
        }
        if (this._pivotElement) {
            this.updatePivotElement();
            this._pivotElement.style.visibility = "visible";
        }
        if (this._pivotSphereEnabled) {
            this.destroyPivotSphere();
            this.createPivotSphere();
        }
        this._shown = true;
    }

    /**
     * Hides the pivot position.
     *
     * Only works if we set an  HTML DOM element to represent the pivot position.
     */
    hidePivot() {
        if (!this._shown) {
            return;
        }
        if (this._pivotElement) {
            this._pivotElement.style.visibility = "hidden";
        }
        if (this._pivotSphereEnabled) {
            this.destroyPivotSphere();
        }
        this._shown = false;
    }

    /**
     * Finishes pivoting.
     */
    endPivot() {
        this._pivoting = false;
    }

    destroy() {
        this.destroyPivotSphere();
        this._scene.camera.off(this._onViewMatrix);
        this._scene.camera.off(this._onProjMatrix);
        this._scene.off(this._onTick);
    }
}


export {PivotController};<|MERGE_RESOLUTION|>--- conflicted
+++ resolved
@@ -115,8 +115,6 @@
             this._pivotCanvasPos[0] = Math.floor((1 + this._pivotProjPos[0] / this._pivotProjPos[3]) * canvasWidth / 2);
             this._pivotCanvasPos[1] = Math.floor((1 - this._pivotProjPos[1] / this._pivotProjPos[3]) * canvasHeight / 2);
 
-<<<<<<< HEAD
-=======
             // data-textures: avoid to do continuous DOM layout calculations            
             let canvasBoundingRect = canvas._lastBoundingClientRect;
 
@@ -127,7 +125,6 @@
                 canvasBoundingRect = canvas._lastBoundingClientRect = canvasElem.getBoundingClientRect ();
             }
 
->>>>>>> 588cc678
             if (this._pivotElement) {
                 const canvasElem = canvas.canvas;
                 const canvasBoundingRect = canvasElem.getBoundingClientRect();
