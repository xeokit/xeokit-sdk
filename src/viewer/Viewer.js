import {Scene} from "./scene/scene/Scene.js";
import {CameraFlightAnimation} from "./scene/camera/CameraFlightAnimation.js";
import {CameraControl} from "./scene/camera/CameraControl.js";
import {MetaScene} from "./metadata/MetaScene.js";

/**
 * The WebGL-based 3D Viewer class at the heart of the xeokit SDK.
 *
 * * A Viewer wraps a single {@link Scene}
 * * Add {@link Plugin}s to a Viewer to extend its functionality.
 * * {@link Viewer#metaScene} holds metadata about {@link Model}s in the
 * Viewer's {@link MetaScene}.
 * * Use {@link Viewer#cameraFlight} to fly or jump the {@link Scene}'s
 * {@link Camera} to target positions, boundaries or {@link Node}s.
 *
 * @public
 */
class Viewer {

    /**
     * @constructor
     * @param {Object} cfg  Viewer configuration.
     * @param {String} [cfg.id] Optional ID for this Viewer, defaults to the ID of {@link Viewer#scene}, which xeokit automatically generates.
     * @param {String} [cfg.canvasId]  ID of existing HTML5 canvas for the {@link Viewer#scene} - creates a full-page canvas automatically if this is omitted
     * @param {Number} [cfg.passes=1] The number of times the {@link Viewer#scene} renders per frame.
     * @param {Boolean} [cfg.clearEachPass=false] When doing multiple passes per frame, specifies if to clear the canvas before each pass (true) or just before the first pass (false).
<<<<<<< HEAD
=======
     * @param {Boolean} [cfg.preserveDrawingBuffer=true]  Whether or not to preserve the WebGL drawing buffer. This needs to be ````true```` for {@link Viewer#getSnapshot} to work.
>>>>>>> 35b00e82
     * @param {Boolean} [cfg.transparent=true]  Whether or not the canvas is transparent.
     * @param {Boolean} [cfg.gammaInput=true]  When true, expects that all textures and colors are premultiplied gamma.
     * @param {Boolean}[cfg.gammaOutput=true]  Whether or not to render with pre-multiplied gama.
     * @param {Number}[cfg.gammaFactor=2.2] The gamma factor to use when rendering with pre-multiplied gamma.
     * @param {Boolean}[cfg.clearColorAmbient=false] Sets if the canvas background color is derived from an {@link AmbientLight}. This only has effect when the canvas is not transparent. When not enabled, the background color will be the canvas element's HTML/CSS background color.
     */
    constructor(cfg) {

        /**
         * The Viewer's current language setting.
         * @property language
         * @type {String}
         */
        this.language = "en";

        /**
         * The Viewer's {@link Scene}.
         * @property scene
         * @type {Scene}
         */
        this.scene = new Scene({
            viewer: this,
            canvasId: cfg.canvasId,
            webgl2: false,
            contextAttr: {
                preserveDrawingBuffer: cfg.preserveDrawingBuffer !== false
            },
            transparent: cfg.transparent !== false,
            gammaInput: true,
            gammaOutput: true,
            clearColorAmbient: cfg.clearColorAmbient
            ticksPerRender: 1,
            ticksPerOcclusionTest: 20 /// TODO Change to 20
        });

        /**
         * Metadata about the {@link Scene} and the models and objects within it.
         * @property metaScene
         * @type {MetaScene}
         * @readonly
         */
        this.metaScene = new MetaScene(this, this.scene);

        /**
         * The Viewer's ID.
         * @property id
         *
         * @type {String|Number}
         */
        this.id = cfg.id || this.scene.id;

        /**
         * The Viewer's {@link Camera}. This is also found on {@link Scene#camera}.
         * @property camera
         * @type {Camera}
         */
        this.camera = this.scene.camera;

        /**
         * The Viewer's {@link CameraFlightAnimation}, which
         * is used to fly the {@link Scene}'s {@link Camera} to given targets.
         * @property cameraFlight
         * @type {CameraFlightAnimation}
         */
        this.cameraFlight = new CameraFlightAnimation(this.scene, {
            duration: 0.5
        });

        /**
         * The Viewer's {@link CameraControl}, which
         * controls the {@link Scene}'s {@link Camera} with mouse,  touch and keyboard input.
         * @property cameraControl
         * @type {CameraControl}
         */
        this.cameraControl = new CameraControl(this.scene, {
            // panToPointer: true,
            doublePickFlyTo: true
        });

        /**
         * {@link Plugin}s that have been installed into this Viewer, mapped to their IDs.
         * @property plugins
         * @type {{string:Plugin}}
         */
        this.plugins = {};

        /**
         * Subscriptions to events sent with {@link fire}.
         * @private
         */
        this._eventSubs = {};
    }

    /**
     * Subscribes to an event fired at this Viewer.
     *
     * @param {String} event The event
     * @param {Function} callback Callback fired on the event
     */
    on(event, callback) {
        let subs = this._eventSubs[event];
        if (!subs) {
            subs = [];
            this._eventSubs[event] = subs;
        }
        subs.push(callback);
    }

    /**
     * Fires an event at this Viewer.
     *
     * @param {String} event Event name
     * @param {Object} value Event parameters
     */
    fire(event, value) {
        const subs = this._eventSubs[event];
        if (subs) {
            for (let i = 0, len = subs.length; i < len; i++) {
                subs[i](value);
            }
        }
    }

    /**
     * Unsubscribes from an event fired at this Viewer.
     * @param event
     */
    off(event) { // TODO

    }

    /**
     * Logs a message to the JavaScript developer console, prefixed with the ID of this Viewer.
     *
     * @param {String} msg The message
     */
    log(msg) {
        console.log(`[xeokit viewer ${this.id}]: ${msg}`);
    }

    /**
     * Logs an error message to the JavaScript developer console, prefixed with the ID of this Viewer.
     *
     * @param {String} msg The error message
     */
    error(msg) {
        console.error(`[xeokit viewer ${this.id}]: ${msg}`);
    }

    /**
     * Installs a Plugin.
     *
     * @private
     */
    addPlugin(plugin) {
        if (this.plugins[plugin.id]) {
            this.error(`Plugin with this ID already installed: ${plugin.id}`);
        }
        this.plugins[plugin.id] = plugin;
        this.log(`Installed plugin: ${plugin.id}`);
    }

    /**
     * Uninstalls a Plugin, clearing content from it first.
     *
     * @private
     */
    removePlugin(plugin) {
        const installedPlugin = this.plugins[plugin.id];
        if (!installedPlugin) {
            this.error(`Can't remove plugin - no plugin with this ID is installed: ${plugin.id}`);
            return;
        }
        if (installedPlugin !== plugin) {
            this.error(`Can't remove plugin - a different plugin is installed with this ID: ${plugin.id}`);
            return;
        }
        if (installedPlugin.clear) {
            installedPlugin.clear();
        }
        delete this.plugins[plugin.id];
        this.log(`Removed plugin: ${plugin.id}`);
    }

    /**
     * Sends a message to installed Plugins.
     *
     * The message can optionally be accompanied by a value.
     * @private
     */
    sendToPlugins(name, value) {
        const plugins = this.plugins;
        for (const id in plugins) {
            if (plugins.hasOwnProperty(id)) {
                plugins[id].send(name, value);
            }
        }
    }

    /**
     * Clears content from this Viewer and all installed {@link Plugin}s.
     */
    clear() {
        this.sendToPlugins("clear");
    }

    /**
     * Resets viewing state.
     *
     * Sends a "resetView" message to each installed {@link Plugin}.
     */
    resetView() {
        this.sendToPlugins("resetView");

        // Clear sectionPlanes at xeokit level

        // TODO
        // this.show();
        // this.hide("space");
        // this.hide("DEFAULT");
    }

    /**
     * Returns a snapshot of this Viewer's canvas as a Base64-encoded image.
     *
     * #### Usage:
     *
     * ````javascript
     * const imageData = viewer.getSnapshot({
     *    width: 500,
     *    height: 500,
     *    format: "png"
     * });
     * ````
     * @param {*} [params] Capture options.
     * @param {Number} [params.width] Desired width of result in pixels - defaults to width of canvas.
     * @param {Number} [params.height] Desired height of result in pixels - defaults to height of canvas.
     * @param {String} [params.format="jpeg"] Desired format; "jpeg", "png" or "bmp".
     * @returns {String} String-encoded image data.
     */
    getSnapshot(params = {}) {
        this.sendToPlugins("snapshotStarting"); // Tells plugins to hide things that shouldn't be in snapshot
        const imageData = this.scene.canvas._getSnapshot(params);
        this.sendToPlugins("snapshotFinished");
        return imageData;
    }

    /** Destroys this Viewer.
     */
    destroy() {
        this.scene.destroy();
    }
}

export {Viewer}<|MERGE_RESOLUTION|>--- conflicted
+++ resolved
@@ -24,10 +24,7 @@
      * @param {String} [cfg.canvasId]  ID of existing HTML5 canvas for the {@link Viewer#scene} - creates a full-page canvas automatically if this is omitted
      * @param {Number} [cfg.passes=1] The number of times the {@link Viewer#scene} renders per frame.
      * @param {Boolean} [cfg.clearEachPass=false] When doing multiple passes per frame, specifies if to clear the canvas before each pass (true) or just before the first pass (false).
-<<<<<<< HEAD
-=======
      * @param {Boolean} [cfg.preserveDrawingBuffer=true]  Whether or not to preserve the WebGL drawing buffer. This needs to be ````true```` for {@link Viewer#getSnapshot} to work.
->>>>>>> 35b00e82
      * @param {Boolean} [cfg.transparent=true]  Whether or not the canvas is transparent.
      * @param {Boolean} [cfg.gammaInput=true]  When true, expects that all textures and colors are premultiplied gamma.
      * @param {Boolean}[cfg.gammaOutput=true]  Whether or not to render with pre-multiplied gama.
